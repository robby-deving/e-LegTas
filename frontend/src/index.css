--- conflicted
+++ resolved
@@ -21,7 +21,6 @@
   text-rendering: optimizeLegibility;
   -webkit-font-smoothing: antialiased;
   -moz-osx-font-smoothing: grayscale;
-<<<<<<< HEAD
   --radius: 0.625rem;
   --background: oklch(1 0 0);
   --foreground: oklch(0.145 0 0);
@@ -136,8 +135,6 @@
     @apply bg-background text-foreground;
   }
 }
-=======
-}
 
 .leaflet-tooltip {
   background-color: #bbf7d0 !important; /* Tailwind's green-200 */
@@ -148,4 +145,3 @@
   padding: 6px 12px;
   font-size: 0.875rem;
 }
->>>>>>> caf99b3c
