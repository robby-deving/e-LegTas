import React, { useEffect, useState } from "react";
import direction from '../../assets/direction.svg';
import contact from '../../assets/contact.svg';
import evacueeCount from '../../assets/evacueeCount.svg';
import statusEC from '../../assets/statusEC.svg';
import { supabase } from '@/lib/supabaseClient';
import type { EvacuationCenter } from '@/types/EvacuationCenter';

type Props = {
  selectedEvacuationCenter: EvacuationCenter;
  setSelectedEvacuationCenter: (center: EvacuationCenter | null) => void;
};



const EvacuationCenterSidebar: React.FC<Props> = ({ selectedEvacuationCenter, setSelectedEvacuationCenter }) => {
  const [currentCapacity, setCurrentCapacity] = useState<number>(0);

  // Function to determine status badge text and colors based on capacity and status
  const getStatusDisplay = () => {
    const totalCapacity = selectedEvacuationCenter.total_capacity || 0;

    // Priority 1: Check if status is Unavailable
    if (selectedEvacuationCenter.ec_status === 'Unavailable') {
      return {
        text: 'Unavailable',
        style: 'bg-gray-100 text-gray-800'
      };
    }

    // Priority 2: Check capacity conditions
    if (currentCapacity > totalCapacity) {
      return {
        text: 'Over Capacity',
        style: 'bg-red-100 text-red-800'
      };
    } else if (currentCapacity === totalCapacity) {
      return {
        text: 'Full',
        style: 'bg-orange-100 text-orange-800'
      };
    } else {
      return {
        text: selectedEvacuationCenter.ec_status || 'Available',
        style: 'bg-green-100 text-green-700'
      };
    }
  };

  useEffect(() => {
    // First, get the initial data
    fetchEvacuationData();

    // Set up real-time subscription using the newer syntax
    const channel = supabase.channel(`evacuation-center-${selectedEvacuationCenter.id}`, {
      config: {
        broadcast: {
          self: true
        }
      }
    });

    // Listen to all changes (INSERT, UPDATE, DELETE) on both tables
    channel
      .on(
        'postgres_changes',
        {
          event: '*', // Listen to all events
          schema: 'public',
          table: 'evacuation_summaries'
        },
        (payload) => {
          console.log('Received evacuation summary change:', payload); // Add this for debugging
          fetchEvacuationData();
        }
      )
      .on(
        'postgres_changes',
        {
          event: '*', // Listen to all events
          schema: 'public',
          table: 'disaster_evacuation_event'
        },
        (payload) => {
          console.log('Received disaster evacuation event change:', payload); // Add this for debugging
          fetchEvacuationData();
        }
      )
      .subscribe((status) => {
        console.log('Subscription status:', status); // Add this for debugging
      });

    return () => {
      supabase.removeChannel(channel);
    };
  }, [selectedEvacuationCenter.id]);

  const fetchEvacuationData = async () => {
    try {
      console.log('Fetching data for evacuation center:', selectedEvacuationCenter.id);
      
      // First get active disaster evacuation events for this center
      const { data: activeEvents, error: eventsError } = await supabase
        .from('disaster_evacuation_event')
        .select('id')
        .eq('evacuation_center_id', selectedEvacuationCenter.id)
        .is('evacuation_end_date', null);

      if (eventsError) {
        console.error('Error fetching active events:', eventsError);
        return;
      }

      console.log('Active events found:', activeEvents);

      if (!activeEvents?.length) {
        console.log('No active events found, setting capacity to 0');
        setCurrentCapacity(0);
        return;
      }

      // Get all evacuation summaries for these events
      const { data: summaries, error: summariesError } = await supabase
        .from('evacuation_summaries')
        .select('disaster_evacuation_event_id, total_no_of_individuals, created_at')
        .in('disaster_evacuation_event_id', activeEvents.map(event => event.id))
        .order('created_at', { ascending: false });

      if (summariesError) {
        console.error('Error fetching summaries:', summariesError);
        return;
      }

      console.log('Fetched summaries:', summaries);

      if (summaries && summaries.length > 0) {
        // Group summaries by disaster_evacuation_event_id and get the latest one for each event
        const summariesByEvent: { [key: number]: any } = {};
        summaries.forEach(summary => {
          if (!summariesByEvent[summary.disaster_evacuation_event_id]) {
            summariesByEvent[summary.disaster_evacuation_event_id] = summary;
          }
        });

        // Sum up all the total_no_of_individuals from the latest summaries of each event
        const totalCapacity = Object.values(summariesByEvent).reduce((sum, summary: any) => {
          return sum + (summary.total_no_of_individuals || 0);
        }, 0);

        console.log('Setting new capacity:', totalCapacity);
        setCurrentCapacity(totalCapacity);
      } else {
        console.log('No summaries found, setting capacity to 0');
        setCurrentCapacity(0);
      }
    } catch (error) {
      console.error('Error in fetchEvacuationData:', error);
    }
  };

  return (
    <div className="p-6 h-full overflow-y-auto">
      <button
        onClick={() => setSelectedEvacuationCenter(null)}
        className="cursor-pointer hover:bg-gray-100 rounded-full transition-colors duration-200"
        aria-label="Close sidebar"
      >
        <svg className="w-5 h-5 text-gray-600" fill="none" stroke="currentColor" viewBox="0 0 25 25">
          <path strokeLinecap="round" strokeLinejoin="round" strokeWidth={2} d="M6 18L18 6M6 6l12 12" />
        </svg>
      </button>

      <div className="flex flex-col items-center gap-1 my-4">
        <div className="flex flex-col gap-1">
          <h3 className="text-sm text-gray-500">Evacuation Center:</h3>
          <h1 className="text-xl font-extrabold text-green-700 leading-tight">{selectedEvacuationCenter.name}</h1>
        </div>
<<<<<<< HEAD
      </div>

      <div className="mt-3 border-t-2 border-gray-200 py-3">
        <h3 className="text-sm text-gray-500">Current Number of Evacuees:</h3>
        <div className="flex items-center justify-between ps-3">
          <div className="flex items-center gap-3">
            <img src={evacueeCount} alt="" />
            <h3 className="text-sm font-bold">
             {currentCapacity || '0'}
=======
        
        <div className="flex flex-col gap-1 mt-2">
          <div className="flex items-center gap-3">
            <img src={direction} alt="" className="w-4 h-4"/>
            <h3 className="text-sm text-black">
              {selectedEvacuationCenter.address}, {selectedEvacuationCenter.barangay_name}
>>>>>>> 4be776f4
            </h3>
          </div>
        </div>
      </div>

      <div className="mt-3 border-y-1 border-gray-200 py-4 gap-3 flex flex-col">
        
        <div className="flex flex-col gap-1">
          <h3 className="text-sm text-gray-500">Evacuation Capacity:</h3>
          <div className="flex items-center justify-between ps-3">
            <div className="flex items-center gap-3">
              <img src={evacueeCount} alt="" className="w-4 h-4"/>
              <h3 className="text-sm font-bold">
                Capacity:  {currentCapacity} / {selectedEvacuationCenter.total_capacity || '0'}
              </h3>
            </div>
            <div className="flex items-center gap-2 bg-green-100 px-3 py-1 rounded-full">
              <div className="relative">
                <div className="w-2 h-2 bg-green-500 rounded-full animate-pulse"></div>
                <div className="absolute inset-0 w-2 h-2 bg-green-500 rounded-full animate-ping opacity-75"></div>
              </div>
              <span className="text-xs font-bold text-green-700">
                LIVE
              </span>
            </div>
          </div>
        </div>

<<<<<<< HEAD
      <div className="pb-3">
        <h3 className="text-sm text-gray-500">Total Capacity:</h3>
        <div className="flex items-center gap-3 ps-3">
          <img src={evacueeCount} alt="" />
          <h3 className="text-sm font-bold">{selectedEvacuationCenter.total_capacity}</h3>
        </div>
      </div>

      <div>
        <h3 className="text-sm text-gray-500">Contact Information:</h3>
        <div className="flex items-center gap-3 ps-3">
          <img src={contact} alt="" />
          <div>
            <h3 className="text-sm font-bold">{selectedEvacuationCenter.camp_manager_name}</h3>
            <h3 className="text-sm font-bold">{selectedEvacuationCenter.camp_manager_phone_number}</h3>
=======
        <div className="flex flex-col gap-1">
          <h3 className="text-sm text-gray-500">Contact Information:</h3>
          <div className="flex items-center gap-3 ps-3">
            <img src={contact} alt="" className="w-4 h-4"/>
            <div className="flex flex-col">
              <h3 className="text-sm font-bold">{selectedEvacuationCenter.camp_manager_name}</h3>
              <h3 className="text-sm font-bold">{selectedEvacuationCenter.camp_manager_phone_number}</h3>
            </div>
>>>>>>> 4be776f4
          </div>
        </div>

        <div className="flex flex-col gap-0">
          <h3 className="text-sm text-gray-500">Evacuation Status:</h3>
          <div className="flex items-center gap-3 ps-3 py-1">
              <img src={statusEC} alt="" className="w-4 h-4" />
              <div className={`font-semibold py-1 px-3 text-sm rounded-full ${getStatusDisplay().style}`}>
                {getStatusDisplay().text}
              </div>
          </div>
        </div>
      </div>

    </div>
  );
};

export default EvacuationCenterSidebar;<|MERGE_RESOLUTION|>--- conflicted
+++ resolved
@@ -175,7 +175,15 @@
           <h3 className="text-sm text-gray-500">Evacuation Center:</h3>
           <h1 className="text-xl font-extrabold text-green-700 leading-tight">{selectedEvacuationCenter.name}</h1>
         </div>
-<<<<<<< HEAD
+        
+        <div className="flex flex-col gap-1 mt-2">
+          <div className="flex items-center gap-3">
+            <img src={direction} alt="" className="w-4 h-4"/>
+            <h3 className="text-sm text-black">
+              {selectedEvacuationCenter.address}, {selectedEvacuationCenter.barangay_name}
+            </h3>
+          </div>
+        </div>
       </div>
 
       <div className="mt-3 border-t-2 border-gray-200 py-3">
@@ -185,43 +193,20 @@
             <img src={evacueeCount} alt="" />
             <h3 className="text-sm font-bold">
              {currentCapacity || '0'}
-=======
-        
-        <div className="flex flex-col gap-1 mt-2">
-          <div className="flex items-center gap-3">
-            <img src={direction} alt="" className="w-4 h-4"/>
-            <h3 className="text-sm text-black">
-              {selectedEvacuationCenter.address}, {selectedEvacuationCenter.barangay_name}
->>>>>>> 4be776f4
             </h3>
           </div>
+          <div className="flex items-center gap-2">
+            <div className="relative">
+              <div className="w-2 h-2 bg-green-500 rounded-full animate-pulse"></div>
+              <div className="absolute inset-0 w-2 h-2 bg-green-500 rounded-full animate-ping opacity-75"></div>
+            </div>
+            <span className="text-xs font-semibold text-green-700 bg-green-100 px-2 py-1 rounded-full">
+              LIVE
+            </span>
+          </div>
         </div>
       </div>
 
-      <div className="mt-3 border-y-1 border-gray-200 py-4 gap-3 flex flex-col">
-        
-        <div className="flex flex-col gap-1">
-          <h3 className="text-sm text-gray-500">Evacuation Capacity:</h3>
-          <div className="flex items-center justify-between ps-3">
-            <div className="flex items-center gap-3">
-              <img src={evacueeCount} alt="" className="w-4 h-4"/>
-              <h3 className="text-sm font-bold">
-                Capacity:  {currentCapacity} / {selectedEvacuationCenter.total_capacity || '0'}
-              </h3>
-            </div>
-            <div className="flex items-center gap-2 bg-green-100 px-3 py-1 rounded-full">
-              <div className="relative">
-                <div className="w-2 h-2 bg-green-500 rounded-full animate-pulse"></div>
-                <div className="absolute inset-0 w-2 h-2 bg-green-500 rounded-full animate-ping opacity-75"></div>
-              </div>
-              <span className="text-xs font-bold text-green-700">
-                LIVE
-              </span>
-            </div>
-          </div>
-        </div>
-
-<<<<<<< HEAD
       <div className="pb-3">
         <h3 className="text-sm text-gray-500">Total Capacity:</h3>
         <div className="flex items-center gap-3 ps-3">
@@ -230,14 +215,6 @@
         </div>
       </div>
 
-      <div>
-        <h3 className="text-sm text-gray-500">Contact Information:</h3>
-        <div className="flex items-center gap-3 ps-3">
-          <img src={contact} alt="" />
-          <div>
-            <h3 className="text-sm font-bold">{selectedEvacuationCenter.camp_manager_name}</h3>
-            <h3 className="text-sm font-bold">{selectedEvacuationCenter.camp_manager_phone_number}</h3>
-=======
         <div className="flex flex-col gap-1">
           <h3 className="text-sm text-gray-500">Contact Information:</h3>
           <div className="flex items-center gap-3 ps-3">
@@ -246,11 +223,10 @@
               <h3 className="text-sm font-bold">{selectedEvacuationCenter.camp_manager_name}</h3>
               <h3 className="text-sm font-bold">{selectedEvacuationCenter.camp_manager_phone_number}</h3>
             </div>
->>>>>>> 4be776f4
-          </div>
-        </div>
-
-        <div className="flex flex-col gap-0">
+          </div>
+        </div>
+
+        <div className="flex flex-col gap-0 mt-2">
           <h3 className="text-sm text-gray-500">Evacuation Status:</h3>
           <div className="flex items-center gap-3 ps-3 py-1">
               <img src={statusEC} alt="" className="w-4 h-4" />
@@ -259,8 +235,6 @@
               </div>
           </div>
         </div>
-      </div>
-
     </div>
   );
 };
