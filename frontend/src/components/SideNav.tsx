--- conflicted
+++ resolved
@@ -86,15 +86,6 @@
 
       {/* Menu Items */}
       <SideItem collapsed={collapsed} icon={dashboardIcon} label="Dashboard" to="/dashboard" />
-<<<<<<< HEAD
-      <SideItem collapsed={collapsed} icon={mapIcon} label="Map" to="/map" />
-      <SideItem collapsed={collapsed} icon={evacueeIcon} label="Evacuee Informations" to="/evacuation-information" />
-      <SideItem collapsed={collapsed} icon={evacuationCenterIcon} label="Evacuation Centers" to="/evacuation-centers" />
-      <SideItem collapsed={collapsed} icon={reportIcon} label="Reports" to="/reports" />
-      <SideItem collapsed={collapsed} icon={emergencyHotlineIcon} label="Emergency Hotlines" to="/emergency-hotlines" />
-      <SideItem collapsed={collapsed} icon={announcementIcon} label="Announcements" to="/announcements" />
-      <SideItem collapsed={collapsed} icon={userManagementIcon} label="User Management" to="/user-management" />
-=======
       
       {/* Show different menu items based on role */}
       {user?.role_id === 1 ? (
@@ -115,7 +106,6 @@
           <SideItem collapsed={collapsed} icon={userManagementIcon} label="User Management" to="/user-management" />
         </>
       )}
->>>>>>> 296592a1
 
       <div className="flex flex-1" />
 
