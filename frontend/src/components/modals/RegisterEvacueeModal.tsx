// RegisterEvacueeModal.tsx
import { useState, useEffect, useRef } from "react";
import axios from "axios";
import { SearchEvacuation } from "./SearchEvacuation";
import { Dialog, DialogContent, DialogHeader, DialogTitle, DialogFooter, DialogDescription } from "../ui/dialog";
import { Input } from "../ui/input";
import { Button } from "../ui/button";
import { Select, SelectContent, SelectItem, SelectTrigger, SelectValue } from "../ui/select";
import { Checkbox } from "../ui/checkbox";
import { RadioGroup, RadioGroupItem } from "../ui/radio-group";
import { X as XIcon, Loader2 } from "lucide-react";
// import ReactDatePicker from "react-datepicker";
// import "react-datepicker/dist/react-datepicker.css";
import type { Barangay, RoomOption } from "@/types/EvacuationCenterDetails";
import type { RegisterEvacueeModalProps } from "@/types/RegisterEvacueeModal";
// import { Popover, PopoverTrigger, PopoverContent } from "../ui/popover";
// import { Calendar as DateCalendar } from "../ui/calendar"; 
// import { formatMMDDYYYY, parseMMDDYYYY, toISODateLocal } from "@/utils/dateInput";
import { DateTimePicker } from "../ui/date-time-picker";
import { toISODateLocal } from "@/utils/dateInput.ts";
import BirthdayMaskedInput from '../EvacuationCenterDetail/BirthdayMaskedInput';
import { RegisterBlockDialog } from "@/components/modals/RegisterBlockDialog";
import searchIcon from "@/assets/search.svg";
<<<<<<< HEAD
import { validateString, validateDate } from '../../utils/validateInput';

// Validation function for evacuee registration form
export function validateEvacueeForm(formData: any, centerId?: number): Partial<Record<string, string>> {
  const errors: Partial<Record<string, string>> = {};

  // Validate first name
  const firstNameValidation = validateString(formData.firstName || '', { minLength: 1, maxLength: 50 });
  if (!firstNameValidation.isValid) {
    errors.firstName = firstNameValidation.error;
  }

  // Validate last name
  const lastNameValidation = validateString(formData.lastName || '', { minLength: 1, maxLength: 50 });
  if (!lastNameValidation.isValid) {
    errors.lastName = lastNameValidation.error;
  }

  // Validate middle name (optional)
  if (formData.middleName && formData.middleName.trim()) {
    const middleNameValidation = validateString(formData.middleName, { minLength: 1, maxLength: 50 });
    if (!middleNameValidation.isValid) {
      errors.middleName = middleNameValidation.error;
    }
  }

  // Validate suffix (optional)
  if (formData.suffix && formData.suffix !== SUFFIX_NONE) {
    const suffixOptions = ["Jr.", "Sr.", "II", "III", "IV", "V", "VI", "VII", "VIII", "IX", "X"];
    if (!suffixOptions.includes(formData.suffix)) {
      errors.suffix = 'Invalid suffix selected';
    }
  }

  // Validate sex
  if (!formData.sex) {
    errors.sex = 'Please select gender';
  } else if (!["Male", "Female"].includes(formData.sex)) {
    errors.sex = 'Invalid gender selected';
  }

  // Validate marital status
  if (!formData.maritalStatus) {
    errors.maritalStatus = 'Please select marital status';
  } else {
    const maritalStatusOptions = ["Single", "Married", "Widowed", "Separated"];
    if (!maritalStatusOptions.includes(formData.maritalStatus)) {
      errors.maritalStatus = 'Invalid marital status selected';
    }
  }

  // Validate birthday
  if (!formData.birthday) {
    errors.birthday = 'Birthday is required';
  } else {
    const birthdayValidation = validateDate(formData.birthday);
    if (!birthdayValidation.isValid) {
      errors.birthday = birthdayValidation.error;
    } else {
      // Additional validation: not in future and reasonable age range
      const birthDate = new Date(formData.birthday);
      const today = new Date();
      const minAge = 0; // Allow newborn
      const maxAge = 120; // Maximum reasonable age

      const age = today.getFullYear() - birthDate.getFullYear();
      if (age < minAge || age > maxAge) {
        errors.birthday = 'Please enter a valid birth date';
      }
    }
  }

  // Validate educational attainment
  if (!formData.educationalAttainment) {
    errors.educationalAttainment = 'Please select educational attainment';
  } else {
    const educationalAttainmentOptions = ["No Formal Education", "Elementary Level", "Elementary Graduate", "High School Level", "High School Graduate", "Senior High School Level", "Senior High School Graduate", "Vocational/Technical", "College Level", "College Graduate", "Postgraduate/Master’s Level", "Master’s Graduate", "Doctorate Level", "Doctorate Graduate"];
    if (!educationalAttainmentOptions.includes(formData.educationalAttainment)) {
      errors.educationalAttainment = 'Invalid educational attainment selected';
    }
  }

  // Validate occupation (optional)
  if (formData.occupation && formData.occupation.trim()) {
    const occupationValidation = validateString(formData.occupation, { minLength: 1, maxLength: 100 });
    if (!occupationValidation.isValid) {
      errors.occupation = occupationValidation.error;
    }
  }

  // Validate school of origin (optional)
  if (formData.schoolOfOrigin && formData.schoolOfOrigin.trim()) {
    const schoolValidation = validateString(formData.schoolOfOrigin, { minLength: 1, maxLength: 200 });
    if (!schoolValidation.isValid) {
      errors.schoolOfOrigin = schoolValidation.error;
    }
  }

  // Validate barangay of origin
  if (!formData.barangayOfOrigin) {
    errors.barangayOfOrigin = 'Please select barangay of origin';
  }

  // Validate purok
  if (!formData.purok) {
    errors.purok = 'Please select purok';
  } else {
    const purokOptions = Array.from({ length: 20 }, (_, i) => (i + 1).toString());
    if (!purokOptions.includes(formData.purok)) {
      errors.purok = 'Invalid purok selected';
    }
  }

  // Validate isFamilyHead
  if (!formData.isFamilyHead) {
    errors.isFamilyHead = 'Please specify if this person is the family head';
  } else if (!["Yes", "No"].includes(formData.isFamilyHead)) {
    errors.isFamilyHead = 'Invalid family head selection';
  }

  // Validate family head (required if not family head)
  if (formData.isFamilyHead === "No") {
    if (!formData.familyHead || !formData.familyHead.trim()) {
      errors.familyHead = 'Family head is required';
    }
    if (!formData.relationshipToFamilyHead) {
      errors.relationshipToFamilyHead = 'Relationship to family head is required';
    } else {
      const relationshipOptions = ["Spouse", "Child", "Parent", "Sibling", "Grandparent", "Grandchild", "In-law", "Relative", "Household Member", "Boarder", "Partner"];
      if (!relationshipOptions.includes(formData.relationshipToFamilyHead)) {
        errors.relationshipToFamilyHead = 'Invalid relationship selected';
      }
    }
  }

  // Validate evacuation room (required if centerId exists)
  if (centerId) {
    if (!formData.searchEvacuationRoom) {
      errors.searchEvacuationRoom = 'Please select an evacuation room';
    }
  }

  return errors;
}

const SUFFIX_NONE = "__NULL__";
=======
import { useSelector } from "react-redux";
import { selectToken } from "@/features/auth/authSlice";

>>>>>>> fa31c8da

export const RegisterEvacueeModal = ({
  isOpen,
  onClose,
  mode,
  formData,
  onFormChange,
  onVulnerabilityChange,
  onSave,
  onFamilyHeadSearch,
  centerId,
  canCreateFamilyInformation = true,
  hideRoomField = false,
  isPrivateHouse = false,
}: RegisterEvacueeModalProps) => {
  const formRef = useRef<HTMLFormElement>(null);
  const [barangays, setBarangays] = useState<Barangay[]>([]);
  const [rooms, setRooms] = useState<RoomOption[]>([]);
  const [roomsLoading, setRoomsLoading] = useState(false);
  const [roomsError, setRoomsError] = useState<string | null>(null);
  const [saving, setSaving] = useState(false);
  const [errorMsg, setErrorMsg] = useState<string | null>(null);
  const [fieldErrors, setFieldErrors] = useState<Partial<Record<string, string>>>({});
  const [showBlockDialog, setShowBlockDialog] = useState(false);
  const [showSearchEvacuationModal, setShowSearchEvacuationModal] = useState(false);
  const [selectedEvacuation, setSelectedEvacuation] = useState<{ id: number; name: string; event_id: number | null; } | null>(null);
  const [ecCategory, setEcCategory] = useState<string | null>(null);
  const token = useSelector(selectToken);

  const isPrivate = isPrivateHouse || (ecCategory?.toLowerCase?.() === "private house");
  const hideWhileUnknown = !centerId && !!selectedEvacuation?.id && ecCategory === null;
  const shouldHideRoom = hideRoomField || isPrivate || hideWhileUnknown;

  const openedOnceRef = useRef(false);
  useEffect(() => {
    if (isOpen && !openedOnceRef.current) {
      openedOnceRef.current = true;
      console.log("[RegisterEvacueeModal OPENED]", {
        centerId,
        isPrivateHouseProp: isPrivateHouse,
        ecCategory,
        computed_isPrivate: isPrivate,
        shouldHideRoom,
      });
    }
  if (!isOpen && openedOnceRef.current) {
    openedOnceRef.current = false;
  }
}, [isOpen, centerId, isPrivateHouse, ecCategory, isPrivate, shouldHideRoom]);

  useEffect(() => {
    if (shouldHideRoom && formData.searchEvacuationRoom) {
      onFormChange("searchEvacuationRoom", "");
    }
  }, [shouldHideRoom]);

<<<<<<< HEAD
  const handleClickSave = async () => {
    if (formRef.current && !formRef.current.reportValidity()) return;

    // Clear previous errors
    setFieldErrors({});
    setErrorMsg(null);
    setShowBlockDialog(false);

    // Validate form data
    const validationErrors = validateEvacueeForm(formData, centerId);

    // If there are validation errors, display them and stop
    if (Object.keys(validationErrors).length > 0) {
      setFieldErrors(validationErrors);
      return;
    }

    try {
      console.log('saving');
      setSaving(true);
      await Promise.resolve(onSave());
    } catch (err) {
      console.log('error');
      setErrorMsg(mapRegisterError(err));
      setShowBlockDialog(true); // 👈 open the popup
    } finally {
      setSaving(false);
=======
useEffect(() => {
  if (!selectedEvacuation?.id || !token) {
    setEcCategory(null);
    return;
  }
  let cancelled = false;
  (async () => {
    try {
      const res = await axios.get<{ data: { category?: string | null } }>(
        `/api/v1/evacuation-centers/${selectedEvacuation.id}`,
        { headers: { Authorization: `Bearer ${token}` } }
      );
      const raw = res?.data?.data?.category ?? null;
      if (!cancelled) setEcCategory(raw);
    } catch (e) {
      console.error("getEvacuationCenter failed", e);
      if (!cancelled) setEcCategory(null);
    }
  })();
  return () => { cancelled = true; };
}, [selectedEvacuation?.id, token]);

useEffect(() => {
  if (!isOpen || !centerId || !token) return;

  let cancelled = false;
  (async () => {
    try {
      const res = await axios.get<{ data: { category?: string | null } }>(
        `/api/v1/disaster-events/${centerId}/center-category`,
        { headers: { Authorization: `Bearer ${token}` } }
      );
      const cat = res?.data?.data?.category ?? null;
      if (!cancelled) setEcCategory(cat);
    } catch (e) {
      console.error("getEventCenterCategory failed", e);
      if (!cancelled) setEcCategory(null);
>>>>>>> fa31c8da
    }
  })();

  return () => { cancelled = true; };
}, [isOpen, centerId, token]);

const handleClickSave = async () => {
  if (formRef.current && !formRef.current.reportValidity()) return;
  try {
    console.log('saving');
    setErrorMsg(null);
    setShowBlockDialog(false);
    setSaving(true);
    await Promise.resolve(onSave({ shouldHideRoom }));
  } catch (err) {
    console.log('error');
    setErrorMsg(mapRegisterError(err));
    setShowBlockDialog(true);
  } finally {
    setSaving(false);
  }
};

  const suffixOptions = ["Jr.", "Sr.", "II", "III", "IV", "V", "VI", "VII", "VIII", "IX", "X"];
  const sexOptions = ["Male", "Female"];
  const maritalStatusOptions = ["Single", "Married", "Widowed", "Separated"];
  const educationalAttainmentOptions = ["No Formal Education", "Elementary Level", "Elementary Graduate", "High School Level", "High School Graduate", "Senior High School Level", "Senior High School Graduate", "Vocational/Technical", "College Level", "College Graduate", "Postgraduate/Master’s Level", "Master’s Graduate", "Doctorate Level", "Doctorate Graduate"];
  const purokOptions = Array.from({ length: 20 }, (_, i) => (i + 1).toString());
  const relationshipOptions = ["Spouse", "Child", "Parent", "Sibling", "Grandparent", "Grandchild", "In-law", "Relative", "Household Member", "Boarder", "Partner"];
  const [allRoomsFull, setAllRoomsFull] = useState(false);

  const SUFFIX_NONE = "__NULL__";
  const isEdit = mode === "edit";

  useEffect(() => {
    const fetchBarangays = async () => {
      try {
        const { data } = await axios.get<{ data: Barangay[] }>(
          "/api/v1/evacuees/barangays"
        );
        setBarangays(data.data || []);
      } catch (e) {
        console.error("Error fetching barangays:", e);
      }
    };
    fetchBarangays();
  }, []);

  useEffect(() => {
    if (!isOpen || !centerId || shouldHideRoom) return; // 👈 added shouldHideRoom
    const fetchRooms = async () => {
      try {
        setRoomsLoading(true);
        setRoomsError(null);

        const res = await axios.get<{
          data: RoomOption[];
          all_full?: boolean;
        }>(`/api/v1/evacuees/${centerId}/rooms?only_available=1`);

        const rows = res.data?.data ?? [];
        setRooms(rows);
        setAllRoomsFull(Boolean(res.data?.all_full) || rows.length === 0);
      } catch (err) {
        console.error("Error fetching rooms:", err);
        setRooms([]);
        setRoomsError("Failed to load rooms");
        setAllRoomsFull(false);
      } finally {
        setRoomsLoading(false);
      }
    };
    fetchRooms();
  }, [isOpen, centerId, shouldHideRoom]);

  useEffect(() => {
    if (
      formData.searchEvacuationRoom &&
      !rooms.some(r => String(r.id) === formData.searchEvacuationRoom)
    ) {
      onFormChange("searchEvacuationRoom", "");
    }
  }, [rooms, formData.searchEvacuationRoom]);

  function mapRegisterError(err: any): string {
    const status = err?.response?.status;
    const msg = String(err?.response?.data?.message || err?.message || "");

    if (status === 409) return msg || "This evacuee is already registered.";

    if (
      msg.includes("Duplicate key") ||
      msg.includes("duplicate key value violates unique constraint") ||
      msg.includes("23505")
    ) {
      return "This evacuee already exists (same name + birthdate). Please search and reuse their record.";
    }

    if (msg.includes("sequence mismatch") || msg.includes("setval(")) {
      return "System ID sequence issue. Please contact the administrator.";
    }

    return "Couldn’t register the evacuee. Please try again.";
  }

  return (
    <>
      <Dialog
        open={isOpen}
        onOpenChange={(open) => {
          if (!open) {
            // Clear errors when closing the modal
            setFieldErrors({});
            setErrorMsg(null);
            setShowBlockDialog(false);
            onClose();
          }
        }}
      >
        <DialogContent size="xl">
          <DialogHeader>
            <DialogTitle className="text-green-700 text-xl font-bold">
              {mode === "register" ? "Register Evacuee" : "Edit Evacuee"}
            </DialogTitle>
            <DialogDescription>
              {mode === "register"
                ? "Fill out the form below to register a new evacuee in the evacuation center."
                : "Update the details of the selected evacuee below."}
            </DialogDescription>
          </DialogHeader>
          <div className="max-h-[70vh] overflow-y-auto pr-2 [&::-webkit-scrollbar]:w-2 [&::-webkit-scrollbar-track]:rounded-full [&::-webkit-scrollbar-track]:bg-gray-100 [&::-webkit-scrollbar-thumb]:rounded-full [&::-webkit-scrollbar-thumb]:bg-gray-300 dark:[&::-webkit-scrollbar-track]:bg-neutral-700 dark:[&::-webkit-scrollbar-thumb]:bg-neutral-500">
            <form ref={formRef} className="space-y-8" onSubmit={(e) => e.preventDefault()}>
              {/* --- Evacuee Information --- */}
              <div className="space-y-4">
                <h3 className="text-sm font-medium text-gray-400">
                  Evacuee Information
                </h3>
                <div className="grid grid-cols-1 md:grid-cols-2 gap-4">
                  {/* First Name * */}
                  <div>
                    <label className="block text-sm font-medium mb-2">First Name:<span className="text-red-500">*</span></label>
                    <Input
                      placeholder="First Name"
                      value={formData.firstName}
                      onChange={(e) => onFormChange("firstName", e.target.value)}
                      className={fieldErrors.firstName ? 'border-red-500' : ''}
                      required
                    />
                    {fieldErrors.firstName && (
                      <p className="text-red-500 text-xs mt-1">{fieldErrors.firstName}</p>
                    )}
                  </div>

                  {/* Middle Name (optional) */}
                  <div>
                    <label className="block text-sm font-medium mb-2">Middle Name:</label>
                    <Input
                      placeholder="Middle Name"
                      value={formData.middleName}
                      onChange={(e) => onFormChange("middleName", e.target.value)}
                      className={fieldErrors.middleName ? 'border-red-500' : ''}
                    />
                    {fieldErrors.middleName && (
                      <p className="text-red-500 text-xs mt-1">{fieldErrors.middleName}</p>
                    )}
                  </div>

                  {/* Last Name * */}
                  <div>
                    <label className="block text-sm font-medium mb-2">Last Name:<span className="text-red-500">*</span></label>
                    <Input
                      placeholder="Last Name"
                      value={formData.lastName}
                      onChange={(e) => onFormChange("lastName", e.target.value)}
                      className={fieldErrors.lastName ? 'border-red-500' : ''}
                      required
                    />
                    {fieldErrors.lastName && (
                      <p className="text-red-500 text-xs mt-1">{fieldErrors.lastName}</p>
                    )}
                  </div>

                  {/* Suffix (optional) */}
                  <div>
                    <label className="block text-sm font-medium mb-2">Suffix:</label>
                    <Select
                      value={formData.suffix && formData.suffix.trim() !== "" ? formData.suffix : SUFFIX_NONE}
                      onValueChange={(v) => {
                        onFormChange("suffix", v === SUFFIX_NONE ? "" : v);
                      }}
                    >
                      <SelectTrigger className={`w-full ${fieldErrors.suffix ? 'border-red-500' : ''}`}>
                        <SelectValue placeholder="Select Suffix" />
                      </SelectTrigger>
                      <SelectContent>
                        <SelectItem value={SUFFIX_NONE}>None</SelectItem>
                        {suffixOptions.map((o) => (
                          <SelectItem key={o} value={o}>
                            {o}
                          </SelectItem>
                        ))}
                      </SelectContent>
                    </Select>
                    {fieldErrors.suffix && (
                      <p className="text-red-500 text-xs mt-1">{fieldErrors.suffix}</p>
                    )}
                  </div>

                  {/* Sex * */}
                  <div className="relative">
                    <label className="block text-sm font-medium mb-2">Sex:<span className="text-red-500">*</span></label>
                    <Select
                      value={formData.sex}
                      onValueChange={(v) => onFormChange("sex", v)}
                    >
                      <SelectTrigger className={`w-full ${fieldErrors.sex ? 'border-red-500' : ''}`}>
                        <SelectValue placeholder="Select" />
                      </SelectTrigger>
                      <SelectContent>
                        {sexOptions.map((o) => (
                          <SelectItem key={o} value={o}>
                            {o}
                          </SelectItem>
                        ))}
                      </SelectContent>
                    </Select>
                    <select
                      value={formData.sex || ""}
                      onChange={() => {}}
                      required
                      className="absolute inset-0 w-full h-10 opacity-0"
                      style={{ pointerEvents: "none" }}
                      aria-hidden="true"
                      tabIndex={-1}
                    >
                      <option value="">Select</option>
                      {sexOptions.map((o) => (
                        <option key={o} value={o}>
                          {o}
                        </option>
                      ))}
                    </select>
                    {fieldErrors.sex && (
                      <p className="text-red-500 text-xs mt-1">{fieldErrors.sex}</p>
                    )}
                  </div>

                {/* Family Head Section - Only visible with create_family_information permission */}
                {formData.isFamilyHead === "No" && canCreateFamilyInformation && (
                    <>
                      {/* Family Head * (conditional) */}
                      <div className="relative">
                        <label className="block text-sm font-medium mb-2">Family Head:<span className="text-red-500">*</span></label>
                        <div className="relative">
                          <Input
                            placeholder="Search Family Head"
                            value={formData.familyHead}
                            onClick={onFamilyHeadSearch}
                            readOnly
                            className="w-full cursor-pointer bg-gray-50"
                          />
                          {formData.familyHead && (
                            <button
                              type="button"
                              onClick={(e) => {
                                e.stopPropagation();
                                onFormChange("familyHead", "");
                                onFormChange("relationshipToFamilyHead", "");
                              }}
                              className="absolute right-2 top-1/2 -translate-y-1/2 text-gray-400 hover:text-gray-600"
                            >
                              <XIcon className="h-4 w-4" />
                            </button>
                          )}
                        </div>
                        <input
                          type="text"
                          value={formData.familyHead || ""}
                          onChange={() => {}}
                          required
                          className="absolute inset-0 w-full h-10 opacity-0 pointer-events-none"
                          tabIndex={-1}
                        />
                      </div>

                      {/* Relationship to Family Head * (conditional) */}
                      <div className="relative">
                        <label className="block text-sm font-medium mb-2">Relationship to Family Head:<span className="text-red-500">*</span></label>
                        <Select
                          value={formData.relationshipToFamilyHead}
                          onValueChange={(v) =>
                            onFormChange("relationshipToFamilyHead", v)
                          }
                        >
                          <SelectTrigger className="w-full">
                            <SelectValue placeholder="Relationship to Family Head" />
                          </SelectTrigger>
                          <SelectContent>
                            {relationshipOptions.map((o) => (
                              <SelectItem key={o} value={o}>
                                {o}
                              </SelectItem>
                            ))}
                          </SelectContent>
                        </Select>
                        <select
                          value={formData.relationshipToFamilyHead || ""}
                          onChange={() => {}}
                          required
                          className="absolute inset-0 w-full h-10 opacity-0 pointer-events-none"
                          tabIndex={-1}
                        >
                          <option value="">Relationship to Family Head</option>
                          {relationshipOptions.map((o) => (
                            <option key={o} value={o}>
                              {o}
                            </option>
                          ))}
                        </select>
                      </div>
                    </>
                  )}

                  {/* Marital Status * */}
                  <div className="relative">
                    <label className="block text-sm font-medium mb-2">Marital Status:<span className="text-red-500">*</span></label>
                    <Select
                      value={formData.maritalStatus}
                      onValueChange={(v) => onFormChange("maritalStatus", v)}
                    >
                      <SelectTrigger className={`w-full ${fieldErrors.maritalStatus ? 'border-red-500' : ''}`}>
                        <SelectValue placeholder="Select" />
                      </SelectTrigger>
                      <SelectContent>
                        {maritalStatusOptions.map((o) => (
                          <SelectItem key={o} value={o}>
                            {o}
                          </SelectItem>
                        ))}
                      </SelectContent>
                    </Select>
                    <select
                      value={formData.maritalStatus || ""}
                      onChange={() => {}}
                      required
                      className="absolute inset-0 w-full h-10 opacity-0"
                      style={{ pointerEvents: "none" }}
                      aria-hidden="true"
                      tabIndex={-1}
                    >
                      <option value="">Select</option>
                      {maritalStatusOptions.map((o) => (
                        <option key={o} value={o}>
                          {o}
                        </option>
                      ))}
                    </select>
                    {fieldErrors.maritalStatus && (
                      <p className="text-red-500 text-xs mt-1">{fieldErrors.maritalStatus}</p>
                    )}
                  </div>

                  {/* Birthday * */}
                  <div>
                    <label className="block text-sm font-medium mb-2">
                      Birthday:<span className="text-red-500">*</span>
                    </label>

                    <div className="relative w-full">
                      {/* Masked text input – same look as other <Input> fields */}
                      <BirthdayMaskedInput
                        value={formData.birthday}
                        onChange={(iso) => onFormChange("birthday", iso)}
                        required
                        className={`pl-10 pr-10 ${fieldErrors.birthday ? 'border-red-500' : ''}`}
                      />

                      {/* LEFT calendar trigger (render this AFTER the input so it’s on top) */}
                      <div className="absolute left-2 top-1/2 -translate-y-1/2 h-10 w-10 z-30">
                        {/* Invisible clickable button from DateTimePicker */}
                        <DateTimePicker
                          value={formData.birthday ? new Date(formData.birthday) : undefined}
                          onChange={(d) => onFormChange("birthday", d ? toISODateLocal(d) : "")}
                          showTime={false}
                          placeholder=" "
                          className="absolute inset-0 h-10 w-10 p-0 opacity-0 cursor-pointer" // clickable area
                          minYear={1900}
                          maxYear={new Date().getFullYear()}
                        />
                        {/* Visible calendar icon (doesn’t block clicks) */}
                        <div className="pointer-events-none absolute inset-0 grid place-items-center">
                          <svg viewBox="0 0 24 24" className="h-4 w-4 text-muted-foreground">
                            <path fill="currentColor" d="M7 2h2v2h6V2h2v2h3a1 1 0 0 1 1 1v15a1 1 0 0 1-1 1H4a1 1 0 0 1-1-1V5a1 1 0 0 1 1-1h3V2Zm13 6H4v12h16V8Z"/>
                          </svg>
                        </div>
                      </div>
                    </div>
                    {fieldErrors.birthday && (
                      <p className="text-red-500 text-xs mt-1">{fieldErrors.birthday}</p>
                    )}
                  </div>

                  {/* Educational Attainment * */}
                  <div className="relative">
                    <label className="block text-sm font-medium mb-2">Educational Attainment:<span className="text-red-500">*</span></label>
                    <Select
                      value={formData.educationalAttainment}
                      onValueChange={(v) =>
                        onFormChange("educationalAttainment", v)
                      }
                    >
                      <SelectTrigger className={`w-full h-10 ${fieldErrors.educationalAttainment ? 'border-red-500' : ''}`}>
                        <SelectValue placeholder="Select" />
                      </SelectTrigger>
                      <SelectContent>
                        {educationalAttainmentOptions.map((o) => (
                          <SelectItem key={o} value={o}>
                            {o}
                          </SelectItem>
                        ))}
                      </SelectContent>
                    </Select>
                    <select
                      value={formData.educationalAttainment || ""}
                      onChange={() => {}}
                      required
                      className="absolute inset-0 w-full h-10 opacity-0"
                      style={{ pointerEvents: "none" }}
                      aria-hidden="true"
                      tabIndex={-1}
                    >
                      <option value="">Select</option>
                      {educationalAttainmentOptions.map((o) => (
                        <option key={o} value={o}>
                          {o}
                        </option>
                      ))}
                    </select>
                    {fieldErrors.educationalAttainment && (
                      <p className="text-red-500 text-xs mt-1">{fieldErrors.educationalAttainment}</p>
                    )}
                  </div>

                  {/* Occupation (optional) */}
                  <div>
                      <label className="block text-sm font-medium mb-2">Occupation:</label>
                    <Input
                      placeholder="Occupation"
                      value={formData.occupation}
                      onChange={(e) => onFormChange("occupation", e.target.value)}
                      className={fieldErrors.occupation ? 'border-red-500' : ''}
                    />
                    {fieldErrors.occupation && (
                      <p className="text-red-500 text-xs mt-1">{fieldErrors.occupation}</p>
                    )}
                  </div>

                  {/* School of Origin (optional) */}
                  <div>
                    <label className="block text-sm font-medium mb-2">School of Origin:</label>
                    <Input
                      placeholder="School of Origin"
                      value={formData.schoolOfOrigin}
                      onChange={(e) =>
                        onFormChange("schoolOfOrigin", e.target.value)
                      }
                      className={fieldErrors.schoolOfOrigin ? 'border-red-500' : ''}
                    />
                    {fieldErrors.schoolOfOrigin && (
                      <p className="text-red-500 text-xs mt-1">{fieldErrors.schoolOfOrigin}</p>
                    )}
                  </div>
                </div>
              </div>

              {/* --- Address & Family Details --- */}
              <div className="space-y-4">
                <h3 className="text-sm font-medium text-gray-400">
                  Address and Family Details
                </h3>
                <div className="grid grid-cols-1 md:grid-cols-2 gap-4">
                  {/* Barangay of Origin * */}
                  <div className="relative">
                    <label className="block text-sm font-medium mb-2">Barangay of Origin:<span className="text-red-500">*</span></label>
                    <Select
                      value={formData.barangayOfOrigin}
                      onValueChange={(v) => onFormChange("barangayOfOrigin", v)}
                    >
                      <SelectTrigger className={`w-full ${fieldErrors.barangayOfOrigin ? 'border-red-500' : ''}`}>
                        <SelectValue placeholder="Select Barangay" />
                      </SelectTrigger>
                      <SelectContent>
                        {barangays.map((b) => (
                          <SelectItem key={b.id} value={String(b.id)}>
                            {b.name}
                          </SelectItem>
                        ))}
                      </SelectContent>
                    </Select>
                    <select
                      value={formData.barangayOfOrigin || ""}
                      onChange={() => {}}
                      required
                      className="absolute inset-0 w-full h-10 opacity-0"
                      style={{ pointerEvents: "none" }}
                      aria-hidden="true"
                      tabIndex={-1}
                    >
                      <option value="">Select Barangay</option>
                      {barangays.map((b) => (
                        <option key={b.id} value={String(b.id)}>
                          {b.name}
                        </option>
                      ))}
                    </select>
                    {fieldErrors.barangayOfOrigin && (
                      <p className="text-red-500 text-xs mt-1">{fieldErrors.barangayOfOrigin}</p>
                    )}
                  </div>

                  {/* Purok * */}
                  <div className="relative">
                    <label className="block text-sm font-medium mb-2">Purok:<span className="text-red-500">*</span></label>
                    <Select
                      value={formData.purok}
                      onValueChange={(v) => onFormChange("purok", v)}
                    >
                      <SelectTrigger className={`w-full ${fieldErrors.purok ? 'border-red-500' : ''}`}>
                        <SelectValue placeholder="Select Purok" />
                      </SelectTrigger>
                      <SelectContent>
                        {purokOptions.map((o) => (
                          <SelectItem key={o} value={o}>
                            {o}
                          </SelectItem>
                        ))}
                      </SelectContent>
                    </Select>
                    <select
                      value={formData.purok || ""}
                      onChange={() => {}}
                      required
                      className="absolute inset-0 w-full h-10 opacity-0"
                      style={{ pointerEvents: "none" }}
                      aria-hidden="true"
                      tabIndex={-1}
                    >
                      <option value="">Select Purok</option>
                      {purokOptions.map((o) => (
                        <option key={o} value={o}>
                          {o}
                        </option>
                      ))}
                    </select>
                    {fieldErrors.purok && (
                      <p className="text-red-500 text-xs mt-1">{fieldErrors.purok}</p>
                    )}
                  </div>
                </div>
              </div>

              {/* --- Family Head / Vulnerabilities --- */}
              <div className="grid grid-cols-1 md:grid-cols-2 gap-6">
                <div className="space-y-4">
                  {/* Is Family Head? * */}
                  <div className="relative">
                    <label className="block text-sm font-medium mb-2">Is Family Head?<span className="text-red-500">*</span></label>

                    <RadioGroup
                      value={formData.isFamilyHead}
                      // lock the group in Edit mode
                      onValueChange={
                        isEdit
                          ? undefined
                          : (v) => onFormChange("isFamilyHead", v)
                      }
                      className={`flex items-center space-x-4 ${
                        isEdit ? "opacity-80 cursor-not-allowed" : ""
                      }`}
                      aria-disabled={isEdit}
                    >
                      <div className="flex items-center space-x-2">
                        <RadioGroupItem value="Yes" id="r1" disabled={isEdit} />
                        <label htmlFor="r1" className={isEdit ? "text-gray-400" : ""}>Yes</label>
                      </div>
                      <div className="flex items-center space-x-2">
                        <RadioGroupItem value="No" id="r2" disabled={isEdit} />
                        <label htmlFor="r2" className={isEdit ? "text-gray-400" : ""}>No</label>
                      </div>
                    </RadioGroup>

                    {/* native inputs only enforce "required" in Register mode */}
                    <div className="absolute inset-0 opacity-0 pointer-events-none">
                      <input
                        type="radio"
                        name="isFamilyHead"
                        value="Yes"
                        checked={formData.isFamilyHead === "Yes"}
                        onChange={() => {}}
                        required={!isEdit}
                        disabled={isEdit}
                      />
                      <input
                        type="radio"
                        name="isFamilyHead"
                        value="No"
                        checked={formData.isFamilyHead === "No"}
                        onChange={() => {}}
                        required={!isEdit}
                        disabled={isEdit}
                      />
                    </div>
                    {fieldErrors.isFamilyHead && (
                      <p className="text-red-500 text-xs mt-1">{fieldErrors.isFamilyHead}</p>
                    )}
                  </div>

                  {formData.isFamilyHead === "No" && (
                    <>
                      {/* Family Head * (conditional) */}
                      <div className="relative">
                        <label className="block text-sm font-medium mb-2">Family Head:<span className="text-red-500">*</span></label>
                        <div className="relative">
                          <Input
                            placeholder="Search Family Head"
                            value={formData.familyHead}
                            onClick={onFamilyHeadSearch}
                            readOnly
                            className="w-full cursor-pointer bg-gray-50"
                          />
                          {formData.familyHead && (
                            <button
                              type="button"
                              onClick={(e) => {
                                e.stopPropagation();
                                onFormChange("familyHead", "");
                                onFormChange("relationshipToFamilyHead", "");
                              }}
                              className="absolute right-2 top-1/2 -translate-y-1/2 text-gray-400 hover:text-gray-600"
                            >
                              <XIcon className="h-4 w-4" />
                            </button>
                          )}
                        </div>
                        <input
                          type="text"
                          value={formData.familyHead || ""}
                          onChange={() => {}}
                          required
                          className="absolute inset-0 w-full h-10 opacity-0 pointer-events-none"
                          tabIndex={-1}
                        />
                      </div>

                      {/* Relationship to Family Head * (conditional) */}
                      <div className="relative">
                        <label className="block text-sm font-medium mb-2">Relationship to Family Head:<span className="text-red-500">*</span></label>
                        <Select
                          value={formData.relationshipToFamilyHead}
                          onValueChange={(v) =>
                            onFormChange("relationshipToFamilyHead", v)
                          }
                        >
                          <SelectTrigger className="w-full">
                            <SelectValue placeholder="Relationship to Family Head" />
                          </SelectTrigger>
                          <SelectContent>
                            {relationshipOptions.map((o) => (
                              <SelectItem key={o} value={o}>
                                {o}
                              </SelectItem>
                            ))}
                          </SelectContent>
                        </Select>
                        <select
                          value={formData.relationshipToFamilyHead || ""}
                          onChange={() => {}}
                          required
                          className="absolute inset-0 w-full h-10 opacity-0 pointer-events-none"
                          tabIndex={-1}
                        >
                          <option value="">Relationship to Family Head</option>
                          {relationshipOptions.map((o) => (
                            <option key={o} value={o}>
                              {o}
                            </option>
                          ))}
                        </select>
                      </div>
                    </>
                  )}
                </div>
              <div>
                {centerId ? (
                  !shouldHideRoom ? (
                    <>
                      {/* Evacuation Room * */}
                      <div className="relative">
                        <label className="block text-sm font-medium mb-2">
                          Evacuation Room:<span className="text-red-500">*</span>
                        </label>

                        <Select
                          value={formData.searchEvacuationRoom}
                          onValueChange={(v) => onFormChange("searchEvacuationRoom", v)}
                          disabled={roomsLoading || !!roomsError || allRoomsFull}
                        >
                          <SelectTrigger className={`w-full ${fieldErrors.searchEvacuationRoom ? 'border-red-500' : ''}`}>
                            <SelectValue
                              placeholder={
                                roomsLoading
                                  ? "Loading rooms..."
                                  : roomsError
                                  ? roomsError
                                  : allRoomsFull
                                  ? "All rooms are full"
                                  : "Select a room"
                              }
                            />
                          </SelectTrigger>

                          <SelectContent>
                            {rooms.map((r) => (
                              <SelectItem key={r.id} value={String(r.id)}>
                                {r.room_name}
                                {typeof r.available === "number" && typeof r.capacity === "number"
                                  ? ` (${r.available}/${r.capacity} left)`
                                  : typeof r.available === "number"
                                  ? ` (${r.available} left)`
                                  : ""}
                              </SelectItem>
                            ))}
                          </SelectContent>
                        </Select>

                        {/* Hidden native select to keep HTML5 required validation */}
                        <select
                          value={formData.searchEvacuationRoom || ""}
                          onChange={() => {}}
                          required={!roomsLoading && !roomsError && !allRoomsFull}
                          disabled={roomsLoading || !!roomsError || allRoomsFull}
                          className="absolute inset-0 w-full h-10 opacity-0"
                          style={{ pointerEvents: "none" }}
                          aria-hidden="true"
                          tabIndex={-1}
                        >
                          <option value="">
                            {roomsLoading
                              ? "Loading rooms..."
                              : roomsError
                              ? roomsError
                              : allRoomsFull
                              ? "All rooms are full"
                              : "Select a room"}
                          </option>
                          {rooms.map((r) => (
                            <option key={r.id} value={String(r.id)}>
                              {r.room_name}
                              {typeof r.available === "number" && typeof r.capacity === "number"
                                ? ` (${r.available}/${r.capacity} left)`
                                : typeof r.available === "number"
                                ? ` (${r.available} left)`
                                : ""}
                            </option>
                          ))}
                        </select>

                        {fieldErrors.searchEvacuationRoom && (
                          <p className="text-red-500 text-xs mt-1">{fieldErrors.searchEvacuationRoom}</p>
                        )}

                        {/* Optional helper when full */}
                        {!roomsLoading && !roomsError && allRoomsFull && (
                          <p className="mt-1 text-xs text-red-600">All rooms are full.</p>
                        )}
                      </div>
                    </>
                  ) : null
                ) : (
                  <div className="relative">
                    <label className="block text-sm font-medium mb-2">
                      Assign Evacuation<span className="text-red-500">*</span>
                    </label>
                    <div className="relative">
                      <button
                        onClick={() => setShowSearchEvacuationModal(true)}
                        className="border border-gray-300 rounded-md px-2 py-2 text-gray-500 text-sm cursor-pointer flex items-center gap-2 w-full"
                      >
                        <img src={searchIcon} alt="Search" className="w-4 h-4" />
                        {selectedEvacuation ? selectedEvacuation.name : "Search Evacuation"}
                      </button>
                      {selectedEvacuation && (
                        <button
                          type="button"
                          onClick={(e) => {
                            e.stopPropagation();
                            setSelectedEvacuation(null);
                            onFormChange("disasterId", "");
                          }}
                          className="absolute right-2 top-1/2 -translate-y-1/2 text-gray-400 hover:text-gray-600"
                        >
                          <XIcon className="h-4 w-4" />
                        </button>
                      )}
                    </div>
                    {/* Hidden input for HTML5 validation */}
                    <input
                      type="text"
                      value={selectedEvacuation ? selectedEvacuation.id.toString() : ""}
                      onChange={() => {}}
                      required
                      className="absolute inset-0 w-full h-10 opacity-0 pointer-events-none"
                      tabIndex={-1}
                    />
                  </div>
                )}
              </div>
              </div>

              {/* --- Vulnerability Classification (all optional) --- */}
              <div className="space-y-4">
                <h3 className="text-sm font-medium text-gray-400">
                  Vulnerability Classification
                </h3>
                <div className="space-y-3">
                  <div className="flex items-center space-x-3">
                    <Checkbox
                      id="pwd"
                      checked={formData.vulnerabilities.pwd}
                      onCheckedChange={(c) => onVulnerabilityChange("pwd", !!c)}
                    />
                    <label htmlFor="pwd" className="text-sm font-medium leading-none">Person with Disability (PWD)</label>
                  </div>

                  <div className="flex items-center space-x-3">
                    <Checkbox
                      id="pregnant"
                      checked={formData.vulnerabilities.pregnant}
                      onCheckedChange={(c) =>
                        onVulnerabilityChange("pregnant", !!c)
                      }
                    />
                    <label htmlFor="pregnant" className="text-sm font-medium leading-none">Pregnant</label>
                  </div>

                  <div className="flex items-center space-x-3">
                    <Checkbox
                      id="lactating"
                      checked={formData.vulnerabilities.lactatingMother}
                      onCheckedChange={(c) =>
                        onVulnerabilityChange("lactatingMother", !!c)
                      }
                    />
                    <label htmlFor="lactating" className="text-sm font-medium leading-none">Lactating Mother</label>
                  </div>
                </div>
              </div>
              <DialogFooter className="flex justify-end space-x-3 pt-2">
                <Button
                  type="button"
                  variant="outline"
                  onClick={() => {
                    // Clear errors when cancelling
                    setFieldErrors({});
                    setErrorMsg(null);
                    setShowBlockDialog(false);
                    onClose();
                  }}
                  disabled={saving}
                  className="px-6 cursor-pointer"
                >
                  Cancel
                </Button>

                <Button
                  type="button"                 
                  onClick={() => {
                    handleClickSave();
                    console.log('clicked');
                  }}
                  
                  disabled={saving}
                  className="bg-green-700 hover:bg-green-800 text-white px-6 cursor-pointer disabled:opacity-90"
                  aria-busy={saving}
                >
                  {saving && <Loader2 className="mr-2 h-4 w-4 animate-spin" aria-hidden="true" />}
                  {mode === "register"
                    ? (saving ? "Registering..." : "Register")
                    : (saving ? "Saving..." : "Save")}
                </Button>
              </DialogFooter>

              {/* Inline message only when popup is not shown */}
              {errorMsg && !showBlockDialog && (
                <p role="alert" className="text-sm text-red-600 mt-2">
                  {errorMsg}
                </p>
              )}
            </form>
          </div>
        </DialogContent>
      </Dialog>

      {/* Popup shown outside the main Dialog */}
      {showBlockDialog && (
        <RegisterBlockDialog
          open={showBlockDialog}
          onOpenChange={(open: boolean) => {
            setShowBlockDialog(open);
            if (!open) setErrorMsg(null);
          }}
          message={errorMsg || "This evacuee is already registered."}
        />
      )}

      <SearchEvacuation
        isOpen={showSearchEvacuationModal}
        onClose={() => setShowSearchEvacuationModal(false)}
        disasterId={formData.disasterId}
        onSelectEvacuation={(evacuation) => {
          setSelectedEvacuation({ 
            id: evacuation.id, 
            name: evacuation.name,
            event_id: evacuation.event_id
          });
          onFormChange("centerId", evacuation.event_id?.toString() || "");
          setShowSearchEvacuationModal(false);
        }}
      />
    </>
  );
};<|MERGE_RESOLUTION|>--- conflicted
+++ resolved
@@ -21,7 +21,9 @@
 import BirthdayMaskedInput from '../EvacuationCenterDetail/BirthdayMaskedInput';
 import { RegisterBlockDialog } from "@/components/modals/RegisterBlockDialog";
 import searchIcon from "@/assets/search.svg";
-<<<<<<< HEAD
+import { useSelector } from "react-redux";
+import { selectToken } from "@/features/auth/authSlice";
+
 import { validateString, validateDate } from '../../utils/validateInput';
 
 // Validation function for evacuee registration form
@@ -168,11 +170,6 @@
 }
 
 const SUFFIX_NONE = "__NULL__";
-=======
-import { useSelector } from "react-redux";
-import { selectToken } from "@/features/auth/authSlice";
-
->>>>>>> fa31c8da
 
 export const RegisterEvacueeModal = ({
   isOpen,
@@ -229,35 +226,6 @@
     }
   }, [shouldHideRoom]);
 
-<<<<<<< HEAD
-  const handleClickSave = async () => {
-    if (formRef.current && !formRef.current.reportValidity()) return;
-
-    // Clear previous errors
-    setFieldErrors({});
-    setErrorMsg(null);
-    setShowBlockDialog(false);
-
-    // Validate form data
-    const validationErrors = validateEvacueeForm(formData, centerId);
-
-    // If there are validation errors, display them and stop
-    if (Object.keys(validationErrors).length > 0) {
-      setFieldErrors(validationErrors);
-      return;
-    }
-
-    try {
-      console.log('saving');
-      setSaving(true);
-      await Promise.resolve(onSave());
-    } catch (err) {
-      console.log('error');
-      setErrorMsg(mapRegisterError(err));
-      setShowBlockDialog(true); // 👈 open the popup
-    } finally {
-      setSaving(false);
-=======
 useEffect(() => {
   if (!selectedEvacuation?.id || !token) {
     setEcCategory(null);
@@ -295,25 +263,37 @@
     } catch (e) {
       console.error("getEventCenterCategory failed", e);
       if (!cancelled) setEcCategory(null);
->>>>>>> fa31c8da
     }
   })();
 
   return () => { cancelled = true; };
 }, [isOpen, centerId, token]);
 
-const handleClickSave = async () => {
+onst handleClickSave = async () => {
   if (formRef.current && !formRef.current.reportValidity()) return;
+
+  // Clear previous errors
+  setFieldErrors({});
+  setErrorMsg(null);
+  setShowBlockDialog(false);
+
+  // Validate form data
+  const validationErrors = validateEvacueeForm(formData, centerId);
+
+  // If there are validation errors, display them and stop
+  if (Object.keys(validationErrors).length > 0) {
+    setFieldErrors(validationErrors);
+    return;
+  }
+
   try {
     console.log('saving');
-    setErrorMsg(null);
-    setShowBlockDialog(false);
     setSaving(true);
     await Promise.resolve(onSave({ shouldHideRoom }));
   } catch (err) {
     console.log('error');
     setErrorMsg(mapRegisterError(err));
-    setShowBlockDialog(true);
+    setShowBlockDialog(true); // 👈 open the popup
   } finally {
     setSaving(false);
   }
