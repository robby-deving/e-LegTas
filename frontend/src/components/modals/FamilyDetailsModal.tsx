--- conflicted
+++ resolved
@@ -1,7 +1,3 @@
-<<<<<<< HEAD
-=======
-//FamilyDetailsModal.tsx
->>>>>>> 01e33ce0
 import { useState, useEffect, useMemo } from "react";
 import axios from "axios";
 import { Dialog, DialogContent, DialogHeader, DialogTitle, DialogDescription } from "../ui/dialog";
@@ -10,13 +6,6 @@
 import { Table, TableHeader, TableRow, TableHead, TableBody, TableCell } from "../ui/table";
 import { Select, SelectContent, SelectItem, SelectTrigger, SelectValue } from "../ui/select";
 import { Pencil, Calendar, Clock } from "lucide-react";
-<<<<<<< HEAD
-import type { FamilyMember } from "@/types/EvacuationCenterDetails";
-import { formatDate } from "@/utils/dateFormatter";
-import "react-datepicker/dist/react-datepicker.css";
-import ReactDatePicker from "react-datepicker";
-import { RegisterBlockDialog } from "@/components/modals/RegisterBlockDialog";
-=======
 import type { FamilyMember, FamilyEvacueeInformation } from "@/types/EvacuationCenterDetails";
 import { formatDate } from "@/utils/dateFormatter";
 // import "react-datepicker/dist/react-datepicker.css";
@@ -28,7 +17,6 @@
 import { startOfDayLocal, DateBound, formatMMDDYYYY, mergeDateAndTime, checkDateBounds } from "@/utils/dateInput";
 import BirthdayMaskedInput from "../EvacuationCenterDetail/BirthdayMaskedInput";
 import { toISODateLocal } from "@/utils/dateInput";
->>>>>>> 01e33ce0
 
 const INVERSE_REL: Record<string, string> = {
   Spouse: "Spouse",
@@ -44,10 +32,6 @@
   Boarder: "Boarder",
 };
 
-<<<<<<< HEAD
-
-type FamilyDetailsModalProps = { isOpen: boolean; onClose: () => void; evacuee: any; centerName: string; onEditMember: (m: any) => void; disasterStartDate?: string | null; onSaved?: () => void | Promise<void>; };
-=======
 type FamilyDetailsModalProps = {
   isOpen: boolean;
   onClose: () => void;
@@ -61,7 +45,6 @@
    eventEnded?: boolean;
    onEndedAction?: () => void; 
 };
->>>>>>> 01e33ce0
 
 export const FamilyDetailsModal: React.FC<FamilyDetailsModalProps> = ({
   isOpen,
@@ -69,10 +52,15 @@
   evacuee,
   centerName,
   onEditMember,
-<<<<<<< HEAD
+  canUpdateEvacuee = true,
+  canUpdateFamily = true,
   disasterStartDate,
   onSaved,
+  eventEnded = false,
+  onEndedAction,
+  
 }) => {
+
 const [savingDecamp, setSavingDecamp] = useState(false);
 const [decampError, setDecampError] = useState<string | null>(null);
 const [regBlockOpen, setRegBlockOpen] = useState(false);
@@ -95,115 +83,6 @@
 }));
 
 const [decampDate, setDecampDate] = useState<Date | null>(
-  evacuee?.decampment_timestamp ? new Date(evacuee.decampment_timestamp) : null
-);
-
-useEffect(() => {
-  setDecampDate(
-    evacuee?.decampment_timestamp ? new Date(evacuee.decampment_timestamp) : null
-  );
-  setTouched({
-    date: Boolean(evacuee?.decampment_timestamp),
-    time: Boolean(evacuee?.decampment_timestamp),
-  });
-}, [evacuee?.decampment_timestamp]);
-
-const originalDecamp = evacuee?.decampment_timestamp
-  ? new Date(evacuee.decampment_timestamp)
-  : null;
-
-const hasChanges =
-  (originalDecamp ? originalDecamp.getTime() : null) !==
-  (decampDate ? decampDate.getTime() : null);
-
-const fmtDateOnly = (d: Date) =>
-  new Intl.DateTimeFormat(undefined, {
-    month: "short",
-    day: "numeric",
-    year: "numeric",
-  }).format(d);
-
-const fmtTimeOnly = (d: Date) =>
-  new Intl.DateTimeFormat(undefined, {
-    hour: "numeric",
-    minute: "2-digit",
-  }).format(d);
-
-const toLocalStartOfDay = (v: string | Date) => {
-  const d = new Date(v);
-  return new Date(d.getFullYear(), d.getMonth(), d.getDate(), 0, 0, 0, 0);
-};
-
-const minDate =
-  disasterStartDate
-    ? toLocalStartOfDay(disasterStartDate)
-    : evacuee?.disaster_start_date
-    ? toLocalStartOfDay(evacuee.disaster_start_date)
-    : undefined;
-
-const maxDate = new Date();
-
-const missingTimeForNew = !hadExistingDecamp && touched.date && !touched.time;
-const canSaveDecamp = hasChanges && !savingDecamp && !missingTimeForNew;
-
-const handleChangeDateOnly = (picked: Date | null) => {
-  setDecampError(null);
-  if (!picked) {
-    setDecampDate(null);
-    setTouched({ date: false, time: false });
-    return;
-  }
-  const h = decampDate ? decampDate.getHours() : 0;
-  const m = decampDate ? decampDate.getMinutes() : 0;
-  setDecampDate(new Date(picked.getFullYear(), picked.getMonth(), picked.getDate(), h, m, 0, 0));
-  setTouched((t) => ({ ...t, date: true }));
-};
-
-const handleChangeTimeOnly = (picked: Date | null) => {
-  if (!picked || !decampDate) return;
-  setDecampError(null);
-  setDecampDate(
-    new Date(
-      decampDate.getFullYear(),
-      decampDate.getMonth(),
-      decampDate.getDate(),
-      picked.getHours(),
-      picked.getMinutes(),
-      0,
-      0
-    )
-  );
-  setTouched((t) => ({ ...t, time: true }));
-};
-=======
-  canUpdateEvacuee = true,
-  canUpdateFamily = true,
-  disasterStartDate,
-  onSaved,
-  eventEnded = false,
-  onEndedAction,
-  
-}) => {
-
-const [savingDecamp, setSavingDecamp] = useState(false);
-const [decampError, setDecampError] = useState<string | null>(null);
-
-const [regBlockOpen, setRegBlockOpen] = useState(false);
-const [regBlockName, setRegBlockName] = useState<string | undefined>();
-const [regBlockEcName, setRegBlockEcName] = useState<string | undefined>();
-const [regBlockDisaster, setRegBlockDisaster] = useState<string | undefined>();
-const [regBlockDisasterId, setRegBlockDisasterId] = useState<number | undefined>();
-const [regBlockDisasterType, setRegBlockDisasterType] = useState<string | undefined>();
-
-const [editBlockedOpen, setEditBlockedOpen] = useState(false);
-const [editBlockedName, setEditBlockedName] = useState<string | undefined>();
-
-const [decampInvalidOpen, setDecampInvalidOpen] = useState(false);
-const [decampInvalidMsg, setDecampInvalidMsg] = useState<React.ReactNode>(null);
-
-const hadExistingDecamp = Boolean(evacuee?.decampment_timestamp);
-const [touched, setTouched] = useState<{date: boolean; time: boolean}>({ date: hadExistingDecamp, time: hadExistingDecamp });
-const [decampDate, setDecampDate] = useState<Date | null>(() =>
   evacuee?.decampment_timestamp ? new Date(evacuee.decampment_timestamp) : null
 );
 
@@ -268,7 +147,6 @@
 useEffect(() => {
   setDecampTime(decampDate ? fmtHHMM(decampDate) : "");
 }, [decampDate]);
->>>>>>> 01e33ce0
 
 const [transferOpen, setTransferOpen] = useState(false);
 const [newHeadEvacueeId, setNewHeadEvacueeId] = useState<string>("");
@@ -302,21 +180,14 @@
 );
 
 const isDecamped = Boolean(evacuee?.decampment_timestamp);
-<<<<<<< HEAD
-
-=======
->>>>>>> 01e33ce0
+
 const canTransfer =
   !isDecamped &&
   transferCandidates.length > 0 &&
   Boolean(evacuee?.id) &&
   Boolean(evacuee?.disaster_evacuation_event_id);
 
-<<<<<<< HEAD
 const handleSelectNewHead = (value: string) => {
-=======
-  const handleSelectNewHead = (value: string) => {
->>>>>>> 01e33ce0
   setNewHeadEvacueeId(value);
   const cand = transferCandidates.find((m) => String(m.evacuee_id) === value);
   const relToOldHead: string | undefined = cand?.relationship_to_family_head;
@@ -362,10 +233,7 @@
 };
 
 const handleSaveDecampment = async () => {
-<<<<<<< HEAD
-=======
   if (eventEnded) return;
->>>>>>> 01e33ce0
   setDecampError(null);
 
   const eventId = Number(evacuee?.disaster_evacuation_event_id);
@@ -377,10 +245,7 @@
 
   const url = `http://localhost:3000/api/v1/evacuees/${eventId}/families/${familyHeadId}/decamp`;
 
-<<<<<<< HEAD
 // CLEAR decampment (undecamp)
-=======
->>>>>>> 01e33ce0
 if (!decampDate) {
   setSavingDecamp(true);
   try {
@@ -401,10 +266,7 @@
       message?: string;
     };
 
-<<<<<<< HEAD
     // Conflict? show modal, return early (no red line because probe was 200)
-=======
->>>>>>> 01e33ce0
     if (
       probeJson.allowed === false ||
       probeJson.code === "UndecampConflict" ||
@@ -465,11 +327,7 @@
     disaster_type_name?: string;
   };
 
-<<<<<<< HEAD
   // 1) DRY-RUN probe (always 200; never shows a red network line)
-=======
-  // 1) DRY-RUN probe 
->>>>>>> 01e33ce0
   const probe = await fetch(`${url}?dry_run=1`, {
     method: "POST",
     headers: { "Content-Type": "application/json" },
@@ -514,46 +372,9 @@
 } finally {
   setSavingDecamp(false);
 }
-<<<<<<< HEAD
 
 };
 
-=======
-};
-
-function enforceDecampDateTimeBounds(dt: Date | null): boolean {
-  if (!dt) return false;
-
-  const res = checkDateBounds(dt, minDate, maxDate);
-  if (res.ok === false) {
-    if (res.kind === DateBound.BeforeMin) {
-      setDecampInvalidMsg(
-        <>
-          Decampment cannot be before the disaster’s start (
-          <b>{formatMMDDYYYY(res.bound)}</b>).
-        </>
-      );
-    } else if (res.kind === DateBound.AfterMax) {
-      setDecampInvalidMsg(
-        <>
-          Decampment cannot be in the future. Latest allowed is{" "}
-          <b>{formatMMDDYYYY(res.bound)}</b>.
-        </>
-      );
-    }
-    setDecampInvalidOpen(true);
-    return false;
-  }
-  const now = new Date();
-  if (startOfDayLocal(dt).getTime() === startOfDayLocal(now).getTime() && dt.getTime() > now.getTime()) {
-    setDecampInvalidMsg(<>Decampment time can’t be in the future.</>);
-    setDecampInvalidOpen(true);
-    return false;
-  }
-  return true;
-}
-
->>>>>>> 01e33ce0
   return (
     <>
       <Dialog open={isOpen} onOpenChange={open => { if (!open) onClose(); }}>
@@ -571,7 +392,7 @@
           <div className="max-h-[70vh] overflow-y-auto pr-2 [&::-webkit-scrollbar]:w-2 [&::-webkit-scrollbar-track]:rounded-full [&::-webkit-scrollbar-track]:bg-gray-100 [&::-webkit-scrollbar-thumb]:rounded-full [&::-webkit-scrollbar-thumb]:bg-gray-300 dark:[&::-webkit-scrollbar-track]:bg-neutral-700 dark:[&::-webkit-scrollbar-thumb]:bg-neutral-500">
           <div className="space-y-6">
             {/* Header section */}
-            <div className="grid grid-cols-1 md:grid-cols-2 lg:grid-cols-3 gap-4">
+            <div className="grid grid-cols-1 md:grid-cols-3 gap-4">
               <div>
                 <label className="block text-sm font-semibold mb-2">Evacuation Center:</label>
                 <Input value={centerName} readOnly className="w-full bg-gray-50" />
@@ -579,28 +400,6 @@
 
               <div>
                 <label className="block text-sm font-semibold mb-2">Head of the Family:</label>
-<<<<<<< HEAD
-                <div className="flex gap-2">
-                  <Input value={evacuee.family_head_full_name} readOnly className="w-full bg-gray-50" />
-                  <Button
-                    className={`bg-green-700 hover:bg-green-800 text-white px-3 py-1 text-sm cursor-pointer ${
-                      !canTransfer ? "opacity-60 cursor-not-allowed" : ""
-                    }`}
-                    onClick={() => {
-                      setTransferOpen(true);
-                      setNewHeadEvacueeId("");
-                      setOldHeadNewRel("");
-                    }}
-                    disabled={!canTransfer}
-                    title={
-                      !canTransfer
-                        ? (isDecamped
-                            ? "Cannot transfer head: this family is already decamped."
-                            : "No other eligible members to transfer to.")
-                        : "Transfer Head"
-                    }
-                    aria-disabled={!canTransfer}
-=======
                 <div className="flex flex-col sm:flex-row gap-2">
                   <Input value={evacuee.family_head_full_name} readOnly className="w-full bg-gray-50 min-w-0" />
                   {/* Transfer Head Button - Only visible with family update permission */}
@@ -633,8 +432,9 @@
                 </div>
               </div>
               
-              <div className="w-full md:col-span-2 lg:col-span-1">
+              <div className="w-full">
                 <label className="block text-sm font-semibold mb-2">Decampment:</label>
+
                 <div className="flex flex-wrap items-center gap-3">
                 {/* DATE (masked input + left calendar icon trigger) */}
                 <div className="relative flex-1 min-w-[12rem]">
@@ -717,104 +517,11 @@
                     className={`absolute right-2 top-1/2 -translate-y-1/2 z-20 inline-flex h-5 w-5 items-center justify-center rounded-full ${
                       eventEnded ? "bg-gray-300 text-white" : "bg-green-700 text-white hover:bg-green-800"
                     }`}
->>>>>>> 01e33ce0
                   >
                     ×
                   </button>
                 )}
                 </div>
-<<<<<<< HEAD
-              </div>
-              
-              <div className="w-full">
-                <label className="block text-sm font-semibold mb-2">Decampment:</label>
-
-                <div className="flex flex-wrap items-center gap-3">
-                  {/* DATE */}
-                  <div className="relative flex-1 min-w-[12rem]">
-                    <ReactDatePicker
-                      selected={decampDate}
-                      onChange={handleChangeDateOnly}
-                      placeholderText={decampDate ? fmtDateOnly(decampDate) : "MM/DD/YYYY"}
-                      dateFormat="MM/dd/yyyy"
-                      minDate={minDate}
-                      maxDate={maxDate}
-                      filterDate={(d) => (!minDate || d >= minDate) && (!maxDate || d <= maxDate)}
-                      openToDate={decampDate ?? minDate ?? new Date()}
-                      isClearable={false}
-                      wrapperClassName="w-full"
-                      popperPlacement="bottom"
-                      customInput={<Input className="w-full pl-10 pr-10 h-10" />}
-                    />
-                    <Calendar className="pointer-events-none absolute left-3 top-1/2 h-4 w-4 -translate-y-1/2 text-gray-400" />
-                    {decampDate && (
-                      <button
-                        type="button"
-                        aria-label="Clear decampment date"
-                        onMouseDown={(e) => e.preventDefault()}
-                        onClick={(e) => {
-                          e.stopPropagation();
-                          setDecampDate(null);
-                          setTouched({ date: false, time: false });
-                          setDecampError(null);
-                        }}
-                        className="absolute right-2 top-1/2 -translate-y-1/2 z-20 inline-flex h-5 w-5 items-center justify-center rounded-full bg-green-700 text-white hover:bg-green-800 focus:outline-none focus:ring-2 focus:ring-green-600 cursor-pointer"
-                      >
-                        ×
-                      </button>
-                    )}
-                  </div>
-
-                  {/* TIME */}
-                  <div className="relative w-40 sm:w-44 md:w-48">
-                    <ReactDatePicker
-                      selected={touched.time ? decampDate : null}
-                      onChange={handleChangeTimeOnly}
-                      showTimeSelect
-                      showTimeSelectOnly
-                      timeIntervals={5}
-                      timeCaption="Time"
-                      dateFormat="h:mm aa"
-                      disabled={!decampDate}
-                      placeholderText={
-                        touched.time && decampDate ? fmtTimeOnly(decampDate) : "HH:MM AM/PM"
-                      }
-                      popperPlacement="bottom"
-                      customInput={
-                        <Input
-                          className={`h-10 w-full pl-10 pr-3 bg-gray-50 ${
-                            !decampDate ? "opacity-60 cursor-not-allowed" : ""
-                          }`}
-                        />
-                      }
-                    />
-                    <Clock className="pointer-events-none absolute left-3 top-1/2 h-4 w-4 -translate-y-1/2 text-gray-400" />
-                  </div>
-
-                  {/* SAVE */}
-                  <Button
-                    className="h-10 bg-green-700 hover:bg-green-800 text-white px-4 text-sm cursor-pointer disabled:opacity-60"
-                    onClick={handleSaveDecampment}
-                    disabled={!canSaveDecamp}
-                    title={
-                      !hasChanges
-                        ? "No changes to save"
-                        : missingTimeForNew
-                        ? "Please choose a time"
-                        : "Save decampment"
-                    }
-                  >
-                    {savingDecamp ? "Saving..." : "Save Decampment"}
-                  </Button>
-                  {!regBlockOpen && decampError && (
-                    <span className="mt-1 block text-xs text-red-500" role="alert" aria-live="polite">
-                      {decampError}
-                    </span>
-                  )}
-                </div>
-                <p className="mt-1 text-xs text-gray-500">
-                  To clear the decampment, clear the date and click “Save Decampment”.
-=======
 
                 {/* TIME (match CreateReportModal style) */}
                 <div className="relative w-40 sm:w-44 md:w-48">
@@ -872,15 +579,11 @@
                 </div>
                 <p className="mt-1 text-xs text-gray-500">
                   To clear the decampment, clear the date and click "Save Decampment".
->>>>>>> 01e33ce0
                 </p>
               </div>
             </div>
             
-<<<<<<< HEAD
-
-=======
->>>>>>> 01e33ce0
+
             {/* Breakdown table */}
             <div>
               <label className="block text-sm font-semibold mb-3">Individual Breakdown:</label>
@@ -999,20 +702,6 @@
                           <TableCell>{member.room_name}</TableCell>
                           <TableCell>{formatDate(member.arrival_timestamp)}</TableCell>
                           <TableCell className="text-right flex justify-end items-center text-foreground">
-<<<<<<< HEAD
-                          <Pencil
-                            className="w-4 h-4 text-gray-400 group-hover:text-green-700 cursor-pointer"
-                            onClick={(e) => {
-                              e.stopPropagation();
-                              if (isDecamped) {
-                                setEditBlockedName(member.full_name);
-                                setEditBlockedOpen(true);
-                                return;
-                              }
-                              onEditMember(member);
-                            }}
-                          />
-=======
                           {/* Only show edit button if user has family update permission */}
                           {canUpdateFamily && (
                             <Pencil
@@ -1029,7 +718,6 @@
                               }}
                             />
                           )}
->>>>>>> 01e33ce0
                           </TableCell>
                         </TableRow>
                       ))}
