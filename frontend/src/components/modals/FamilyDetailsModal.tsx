--- conflicted
+++ resolved
@@ -39,9 +39,10 @@
   evacuee,
   centerName,
   onEditMember,
-<<<<<<< HEAD
   canUpdateEvacuee = true, // Default to true for backward compatibility
   canUpdateFamily = true, // Default to true for backward compatibility
+  disasterStartDate,
+  onSaved,
 }: {
   isOpen: boolean;
   onClose: () => void;
@@ -50,15 +51,11 @@
   onEditMember: (member: any) => void;
   canUpdateEvacuee?: boolean;
   canUpdateFamily?: boolean;
-}) => {
-  const navigate = useNavigate();
-=======
-  disasterStartDate,
-  onSaved,
+  disasterStartDate?: string | null;
+  onSaved?: () => void | Promise<void>;
 }) => {
 const [savingDecamp, setSavingDecamp] = useState(false);
 const [decampError, setDecampError] = useState<string | null>(null);
->>>>>>> 77c5a178
 
 const [regBlockOpen, setRegBlockOpen] = useState(false);
 const [regBlockName, setRegBlockName] = useState<string | undefined>();
@@ -399,13 +396,8 @@
 
               <div>
                 <label className="block text-sm font-semibold mb-2">Head of the Family:</label>
-<<<<<<< HEAD
-                <div className="flex gap-2">
-                  <Input
-                    value={evacuee.family_head_full_name}
-                    readOnly
-                    className="w-full bg-gray-50"
-                  />
+                <div className="flex flex-col sm:flex-row gap-2">
+                  <Input value={evacuee.family_head_full_name} readOnly className="w-full bg-gray-50 min-w-0" />
                   {/* Transfer Head Button - Only visible with family update permission */}
                   {canUpdateFamily && (
                     <Button
@@ -420,38 +412,16 @@
                       disabled={!canTransfer}
                       title={
                         !canTransfer
-                          ? "No other members to transfer to"
+                          ? (isDecamped
+                              ? "Cannot transfer head: this family is already decamped."
+                              : "No other eligible members to transfer to.")
                           : "Transfer Head"
                       }
+                      aria-disabled={!canTransfer}
                     >
                       Transfer Head
                     </Button>
                   )}
-=======
-                <div className="flex flex-col sm:flex-row gap-2">
-                  <Input value={evacuee.family_head_full_name} readOnly className="w-full bg-gray-50 min-w-0" />
-                  <Button
-                    className={`bg-green-700 hover:bg-green-800 text-white px-3 py-1 text-sm cursor-pointer ${
-                      !canTransfer ? "opacity-60 cursor-not-allowed" : ""
-                    }`}
-                    onClick={() => {
-                      setTransferOpen(true);
-                      setNewHeadEvacueeId("");
-                      setOldHeadNewRel("");
-                    }}
-                    disabled={!canTransfer}
-                    title={
-                      !canTransfer
-                        ? (isDecamped
-                            ? "Cannot transfer head: this family is already decamped."
-                            : "No other eligible members to transfer to.")
-                        : "Transfer Head"
-                    }
-                    aria-disabled={!canTransfer}
-                  >
-                    Transfer Head
-                  </Button>
->>>>>>> 77c5a178
                 </div>
               </div>
               
@@ -593,43 +563,34 @@
                     disabled={!decampDate}
                   />
                 </div>
-<<<<<<< HEAD
-                {/* Decamp Button - Only visible with evacuee update permission */}
+                {/* Save Decampment Button - Only visible with evacuee update permission */}
                 {canUpdateEvacuee && (
-                  <Button
-                    className="bg-green-700 hover:bg-green-800 text-white px-3 py-1 text-sm cursor-pointer self-end"
-                    onClick={() => navigate(`/decampment/${evacuee.id}`)}
-                  >
-                    Decamp
-                  </Button>
+                  <>
+                    <Button
+                      className="h-10 bg-green-700 hover:bg-green-800 text-white px-4 text-sm cursor-pointer disabled:opacity-60"
+                      onClick={handleSaveDecampment}
+                      disabled={!canSaveDecamp}
+                      title={
+                        !hasChanges
+                          ? "No changes to save"
+                          : missingTimeForNew
+                          ? "Please choose a time"
+                          : "Save decampment"
+                      }
+                    >
+                      {savingDecamp ? "Saving..." : "Save Decampment"}
+                    </Button>
+                    {!regBlockOpen && decampError && (
+                      <span className="mt-1 block text-xs text-red-500" role="alert" aria-live="polite">
+                        {decampError}
+                      </span>
+                    )}
+                  </>
                 )}
-=======
-                
-                  {/* SAVE */}
-                  <Button
-                    className="h-10 bg-green-700 hover:bg-green-800 text-white px-4 text-sm cursor-pointer disabled:opacity-60"
-                    onClick={handleSaveDecampment}
-                    disabled={!canSaveDecamp}
-                    title={
-                      !hasChanges
-                        ? "No changes to save"
-                        : missingTimeForNew
-                        ? "Please choose a time"
-                        : "Save decampment"
-                    }
-                  >
-                    {savingDecamp ? "Saving..." : "Save Decampment"}
-                  </Button>
-                  {!regBlockOpen && decampError && (
-                    <span className="mt-1 block text-xs text-red-500" role="alert" aria-live="polite">
-                      {decampError}
-                    </span>
-                  )}
                 </div>
                 <p className="mt-1 text-xs text-gray-500">
-                  To clear the decampment, clear the date and click “Save Decampment”.
+                  To clear the decampment, clear the date and click "Save Decampment".
                 </p>
->>>>>>> 77c5a178
               </div>
             </div>
             
@@ -751,31 +712,21 @@
                           <TableCell>{member.room_name}</TableCell>
                           <TableCell>{formatDate(member.arrival_timestamp)}</TableCell>
                           <TableCell className="text-right flex justify-end items-center text-foreground">
-<<<<<<< HEAD
-                            {/* Only show edit button if user has family update permission */}
-                            {canUpdateFamily && (
-                              <Pencil
-                                className="w-4 h-4 text-gray-400 group-hover:text-green-700 cursor-pointer"
-                                onClick={(e) => {
-                                  e.stopPropagation();
-                                  onEditMember(member);
-                                }}
-                              />
-                            )}
-=======
-                          <Pencil
-                            className="w-4 h-4 text-gray-400 group-hover:text-green-700 cursor-pointer"
-                            onClick={(e) => {
-                              e.stopPropagation();
-                              if (isDecamped) {
-                                setEditBlockedName(member.full_name);
-                                setEditBlockedOpen(true);
-                                return;
-                              }
-                              onEditMember(member);
-                            }}
-                          />
->>>>>>> 77c5a178
+                          {/* Only show edit button if user has family update permission */}
+                          {canUpdateFamily && (
+                            <Pencil
+                              className="w-4 h-4 text-gray-400 group-hover:text-green-700 cursor-pointer"
+                              onClick={(e) => {
+                                e.stopPropagation();
+                                if (isDecamped) {
+                                  setEditBlockedName(member.full_name);
+                                  setEditBlockedOpen(true);
+                                  return;
+                                }
+                                onEditMember(member);
+                              }}
+                            />
+                          )}
                           </TableCell>
                         </TableRow>
                       ))}
