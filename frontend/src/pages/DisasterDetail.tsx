--- conflicted
+++ resolved
@@ -9,11 +9,8 @@
   TableBody,
   TableCell
 } from "../components/ui/table";
+import { ChevronRight, Calendar, ArrowRight } from "lucide-react";
 import { Pagination } from "../components/ui/pagination";
-<<<<<<< HEAD
-import { ChevronRight, Calendar, ArrowRight } from "lucide-react";
-import { usePageTitle } from "../hooks/usePageTitle";
-=======
 import { decodeId } from "@/utils/secureId";
 import axios from 'axios';
 import type { Disaster } from "@/types/disaster";
@@ -21,24 +18,13 @@
 import { usePageTitle } from "../hooks/usePageTitle";
 import { formatDate } from "@/utils/dateFormatter";
 import { getTypeColor, getTagColor } from '@/constants/disasterTypeColors';
->>>>>>> eae416ca
 
 
 
 export default function DisasterDetail() {
-<<<<<<< HEAD
-  usePageTitle('Disaster Detail');
-  
-  // Get route parameters and navigation function
-  const { disasterName } = useParams<{ disasterName: string }>();
-  const navigate = useNavigate();
-  
-  // State variables for search, filtering, and pagination
-=======
   const { id } = useParams<{ id: string }>();
   const navigate = useNavigate();
 
->>>>>>> eae416ca
   const [searchTerm, setSearchTerm] = useState('');
   const [evacuationCenters, setCenters] = useState<ActiveEvacuation[]>([]);
   const [currentPage, setCurrentPage] = useState(1);
@@ -48,10 +34,6 @@
   const rawDisasterId = id?.split("-")[0] || "";
   const disasterId = decodeId(rawDisasterId);
 
-<<<<<<< HEAD
-  // Find disaster object by disasterName param
-  const disaster = DISASTERS.find(d => d.name === disasterName);
-=======
   useEffect(() => {
     const storedDisasters = localStorage.getItem("disasters");
     if (storedDisasters) {
@@ -66,21 +48,10 @@
   }, [disasterId]);
 
   usePageTitle(disaster?.name ?? "");
->>>>>>> eae416ca
 
   // Filter evacuation centers based on search term
   // Reset to first page when filtering
   useEffect(() => {
-<<<<<<< HEAD
-    const filtered = EVACUATION_CENTERS.filter(center =>
-      center.name.toLowerCase().includes(searchTerm.toLowerCase()) ||
-      center.barangay.toLowerCase().includes(searchTerm.toLowerCase()) ||
-      center.campManager.toLowerCase().includes(searchTerm.toLowerCase())
-    );
-    setFilteredCenters(filtered);
-    setCurrentPage(1);
-  }, [searchTerm]);
-=======
     const fetchEvacuationCenters = async () => {
       if (!disasterId || isNaN(disasterId)) return;
 
@@ -96,7 +67,6 @@
 
     fetchEvacuationCenters();
   }, [disasterId]);
->>>>>>> eae416ca
 
   // Handle rows per page change
   const handleRowsPerPageChange = (value: string) => {
@@ -108,17 +78,11 @@
     return <div className="text-red-500 p-6">Disaster not found</div>;
   }
 
-<<<<<<< HEAD
-  // Helper functions to get disaster type colors
-  const getTypeColor = (type: string) => DISASTER_TYPE_COLORS[type]?.typeColor || '';
-  const getTagColor = (type: string) => DISASTER_TYPE_COLORS[type]?.tagColor || '';
-=======
  
   const filteredCenters = evacuationCenters.filter(center =>
     center.evacuation_center_name.toLowerCase().includes(searchTerm.toLowerCase()) ||
     center.evacuation_center_barangay_name.toLowerCase().includes(searchTerm.toLowerCase())
   );
->>>>>>> eae416ca
 
   const totalRows = filteredCenters.length;
   const totalPages = Math.ceil(totalRows / rowsPerPage);
@@ -128,54 +92,6 @@
 
   return (
     <div className="text-black p-6 space-y-6 flex flex-col min-h-screen">
-<<<<<<< HEAD
-      {/* Page Header with Breadcrumb Navigation */}
-      <div className="space-y-5">
-        <h1 className="text-3xl font-bold text-green-800">
-          Evacuation Information
-        </h1>
-
-        {/* Breadcrumb Navigation */}
-        <div className="flex items-center text-sm text-gray-600">
-          <button
-            onClick={() => navigate("/evacuation-information")}
-            className="hover:text-green-700 font-bold transition-colors cursor-pointer"
-          >
-            Disaster
-          </button>
-          <ChevronRight className="w-4 h-4 mx-2" />
-          <span className="text-gray-900 font-semibold">
-            {disaster.name}
-          </span>
-        </div>
-    </div>
-
-    {/* Disaster Information Card */}
-    <div className="py-3">
-        <div className="space-y-3">
-          {/* Disaster Type Tag */}
-          <div
-            className={`inline-block rounded px-3 py-1 text-sm font-semibold ${getTagColor(
-              disaster.type
-            )}`}
-          >
-            {disaster.type}
-          </div>
-
-          {/* Disaster Name */}
-          <h2
-            className={`text-3xl font-bold ${getTypeColor(
-              disaster.type
-            )}`}
-          >
-            {disaster.name}
-          </h2>
-
-          {/* Date Information */}
-          <div className="flex items-center gap-2 text-gray-600">
-            <Calendar className="w-4 h-4" />
-            <span className="text-sm">{disaster.start}</span>
-=======
       <div className="space-y-5">
         <h1 className="text-3xl font-bold text-green-800">Evacuation Information</h1>
         <div className="flex items-center text-sm text-gray-600">
@@ -207,103 +123,8 @@
         <div className="flex flex-col space-y-4 flex-1">
           <div className="flex items-center justify-between">
             <h3 className="text-2xl font-bold">List of Evacuation Center</h3>
->>>>>>> eae416ca
           </div>
-        </div>
-    </div>
 
-<<<<<<< HEAD
-    {/* Evacuation Centers Section */}
-    <div className="py-1 flex flex-col flex-1">
-      <div className="flex flex-col space-y-4 flex-1">
-        {/* Section Header */}
-        <div className="flex items-center justify-between">
-          <h3 className="text-2xl font-bold">
-            List of Evacuation Center
-          </h3>
-        </div>
-
-        {/* Search Input */}
-        <div className="w-full max-w-xs">
-          <Input
-            placeholder="Search evacuation centers..."
-            value={searchTerm}
-            onChange={(e) => setSearchTerm(e.target.value)}
-            className="w-full"
-          />
-        </div>
-
-        {/* Evacuation Centers Table */}
-        <div className="rounded-md border border-input overflow-x-auto">
-          <Table>
-            <TableHeader className="bg-gray-50">
-              <TableRow>
-                <TableHead className="text-left">
-                  Evacuation Center
-                </TableHead>
-                <TableHead className="text-left">
-                  Barangay
-                </TableHead>
-                <TableHead className="text-left">
-                  Total Families
-                </TableHead>
-                <TableHead className="text-left">
-                  Total Evacuees
-                </TableHead>
-                <TableHead className="text-left">
-                  Camp Manager
-                </TableHead>
-              </TableRow>
-            </TableHeader>
-            <TableBody>
-              {currentRows.map((center, index) => (
-                <TableRow 
-                  key={index} 
-                  className="cursor-pointer hover:bg-gray-50"
-                  onClick={() => navigate(`/evacuation-information/${disasterName}/${encodeURIComponent(center.name)}`)}
-                >
-                  <TableCell className="text-foreground font-medium">
-                    {center.name}
-                  </TableCell>
-                  <TableCell className="text-foreground">
-                    {center.barangay}
-                  </TableCell>
-                  <TableCell className="text-foreground">
-                    <span>
-                      {center.totalFamilies}
-                    </span>
-                  </TableCell>
-                  <TableCell className="text-foreground">
-                    {center.totalEvacuees}
-                  </TableCell>
-                  <TableCell className="flex items-center justify-between text-foreground">
-                    {center.campManager}
-                    <ArrowRight className="w-4 h-4 text-muted-foreground" />
-                  </TableCell>
-                </TableRow>
-              ))}
-            </TableBody>
-          </Table>
-        </div>
-        
-        {/* Pagination Controls */}
-        <div className="flex items-center justify-between">
-          <div className="flex-1 text-sm text-muted-foreground">
-            {currentRows.length} of {totalRows} row(s) shown.
-          </div>
-          <Pagination
-            currentPage={currentPage}
-            totalPages={totalPages}
-            onPageChange={setCurrentPage}
-            rowsPerPage={rowsPerPage}
-            totalRows={totalRows}
-            onRowsPerPageChange={handleRowsPerPageChange}
-          />
-        </div>
-      </div>
-    </div>
-  </div>
-=======
           <div className="w-full max-w-xs">
             <Input
               placeholder="Search"
@@ -371,6 +192,5 @@
         </div>
       </div>
     </div>
->>>>>>> eae416ca
   );
 }