import { usePageTitle } from '../hooks/usePageTitle';
<<<<<<< HEAD

export default function Dashboard(){
    usePageTitle('Dashboard');
    return (
        <div>
            <h1>Dashboard</h1>
        </div>
    );
=======
import { Card, CardHeader, CardTitle, CardContent } from "../components/ui/card";
import { Button } from "../components/ui/button";
import { DropdownMenu, DropdownMenuTrigger, DropdownMenuContent, DropdownMenuItem,} from "../components/ui/dropdown-menu";
import { useEffect, useState, useCallback } from 'react';
import { Input } from "../components/ui/input";
import { Calendar, ExternalLink } from "lucide-react";

import activeEC from '../assets/activeEC.svg';
import registeredEvacuees from '../assets/registeredEvacuees.svg';
import registeredFamilies from '../assets/registeredFamilies.svg';

import StatCard from '../components/StatCard';
import EvacueeStatisticsChart from '../components/EvacueeStatisticsChart';

import { supabase } from '../lib/supabaseClient';
import { useDashboardData } from '../hooks/useDashboardData';

import { Popover, PopoverTrigger, PopoverContent } from "../components/ui/popover";
import { Calendar as DateCalendar } from "../components/ui/calendar";
import type { DateRange } from "react-day-picker";
import { Calendar as CalendarIcon } from "lucide-react";

// This is for the display of GIS Map in dashboard
// import { MapContainer, TileLayer} from 'react-leaflet';
// import 'leaflet/dist/leaflet.css';
// import { useNavigate } from 'react-router-dom';
// import GISMap from '../components/Map/GISMap';
// import type { EvacuationCenter } from '@/types/EvacuationCenter';

export default function Dashboard() {
  usePageTitle('Dashboard');
  const [isEvacueeInfoModalOpen, setIsEvacueeInfoModalOpen] = useState(false);
  const [selectedDateRange, setSelectedDateRange] = useState<DateRange | undefined>(undefined);
  const { 
    disasters, 
    selectedDisaster, 
    setSelectedDisaster, 
    activeEvacuationCenters, 
    registeredEvacueesCount,
    registeredFamiliesCount,
    evacueeStatistics,
    evacuationCapacityStatus, } = useDashboardData(selectedDateRange);

  const fromDate = selectedDisaster?.disaster_start_date
    ? new Date(selectedDisaster.disaster_start_date)
    : undefined;

  const toDate = new Date(); // today

  // This is for the display of GIS Map in dashboard
  // const navigate = useNavigate();
  // const [selectedEvacuationCenter, setSelectedEvacuationCenter] = useState<EvacuationCenter | null>(null);

  const handleCardClick = (disasterName: string) => {
    const disaster = disasters.find(d => d.disaster_name === disasterName);
    if (disaster) {
      setSelectedDisaster(disaster);
      setIsEvacueeInfoModalOpen(true);
    }
  };

  return (
    <div className="text-black p-6 space-y-6">
      {/* Header */}
      <div className="flex flex-col md:flex-row md:items-center md:justify-between gap-4">
        <h1 className="text-3xl font-bold text-green-800">Dashboard</h1>
        <div className="flex gap-2 items-center">
          {disasters.length > 0 ? (
          <DropdownMenu>
            <DropdownMenuTrigger asChild>
              <Button variant="outline" className="text-green-700 border-green-300 cursor-pointer">
                {selectedDisaster
                  ? `${selectedDisaster.disaster_types?.name ?? ''} ${selectedDisaster.disaster_name}`
                  //? `${selectedDisaster.disaster_name} (${selectedDisaster.disaster_types?.name ?? ''})`
                  : 'No Active Disaster'}
              </Button>
            </DropdownMenuTrigger>
            <DropdownMenuContent align="start">
              {disasters.map(disaster => (
                <DropdownMenuItem className="cursor-pointer"
                  key={disaster.id}
                  onClick={() => {
                    setSelectedDisaster(disaster);
                    // setSelectedDate(null);
                    setSelectedDateRange(undefined);
                  }}
                >
                  {`${disaster.disaster_types?.name ?? ''} ${disaster.disaster_name}`}
                  {/* {`${disaster.disaster_name} (${disaster.disaster_types?.name ?? ''})`} */}
                </DropdownMenuItem>
              ))}
            </DropdownMenuContent>
          </DropdownMenu>
          ) : (
          <Button
            variant="outline"
            className="text-green-700 border-green-300 cursor-default"
            disabled
          >
            No Active Disaster
          </Button>
          )}
          {selectedDisaster && (
            <Popover>
              <PopoverTrigger asChild>
                <Button
                  variant="outline"
                  className={`border-green-300 cursor-pointer flex items-center space-x-2 ${
                    selectedDateRange?.from ? "bg-green-100" : "bg-white"
                  } text-green-700`}
                >
                  <CalendarIcon className="w-4 h-4" />
                  
                  <span>
                    {selectedDateRange?.from && selectedDateRange?.to
                      ? selectedDateRange.from.getTime() === selectedDateRange.to.getTime()
                        ? selectedDateRange.from.toLocaleDateString("en-PH", {
                            day: "2-digit",
                            month: "long",
                            year: "numeric",
                          })
                        : `${selectedDateRange.from.toLocaleDateString("en-PH", {
                            day: "2-digit",
                            month: "long",
                            year: "numeric",
                          })} - ${selectedDateRange.to.toLocaleDateString("en-PH", {
                            day: "2-digit",
                            month: "long",
                            year: "numeric",
                          })}`
                      : selectedDateRange?.from
                      ? selectedDateRange.from.toLocaleDateString("en-PH", {
                          day: "2-digit",
                          month: "long",
                          year: "numeric",
                        })
                      : "Select Date Filter"}
                  </span>

                  {selectedDateRange?.from && (
                    <span
                      className="ml-2 cursor-pointer hover:text-red-500"
                      onClick={(e) => {
                        e.stopPropagation(); // Prevent reopening popover
                        setSelectedDateRange(undefined); // ✅ Reset to live data
                      }}
                    >
                      ✕
                    </span>
                  )}
                </Button>
              </PopoverTrigger>

              <PopoverContent className="w-auto px-3 pt-3 pb-3" align="end">
                <div className="flex flex-col items-center space-y-3">
                  <DateCalendar
                    mode="range" // ✅ Allows single date or range
                    selected={selectedDateRange}
                    onSelect={(range) => setSelectedDateRange(range)} // ✅ No null issues
                    disabled={{
                      before: fromDate,
                      after: toDate,
                    }}
                    defaultMonth={fromDate}
                    numberOfMonths={2}
                    required
                    className="pb-1"
                  />
                </div>
              </PopoverContent>
            </Popover>
          )}
        </div>
      </div>

    {/* ✅ Check if disaster is selected */}
    {selectedDisaster ? (
      <>

      {/* Map Placeholder */}
      <div className="w-full h-48 md:h-56 rounded-xl border overflow-hidden bg-gray-100 flex items-center justify-center">
        <span className="text-gray-400">[Map Placeholder]</span>
      </div>

      {/* Map Placeholder */}
      {/* <div className="relative w-full h-48 md:h-56 rounded-xl border overflow-hidden">
        <GISMap onMarkerClick={setSelectedEvacuationCenter} /> */}

        {/* Expand Button */}
        {/* <button
          onClick={() => navigate('/map')}
          className="absolute bottom-2 right-2 bg-white rounded-full p-2 shadow-md hover:bg-gray-100 transition z-[1000]"
          title="Expand GIS Map"
        >
          <svg
            className="w-5 h-5 text-gray-600"
            fill="none"
            stroke="currentColor"
            strokeWidth={2}
            viewBox="0 0 24 24"
          >
            <path strokeLinecap="round" strokeLinejoin="round" d="M16 4h4v4m0-4l-7 7M8 20H4v-4m0 4l7-7" />
          </svg>
        </button>
      </div> */}

      {/* Summary Cards */}
      <div className="grid grid-cols-1 md:grid-cols-3 gap-4">
        <StatCard
          title="Active Evacuation Centers"
          value={activeEvacuationCenters}
          icon={<img src={activeEC} alt="Evacuation Center" className="w-6 h-6 text-sky-600" />}
          valueClassName="text-yellow-400"
          onClick={() => handleCardClick('Active Evacuation Centers')}
        />
        <StatCard
          title="Registered Evacuees"
          value={registeredEvacueesCount.toLocaleString()}
          icon={<img src={registeredEvacuees} alt="Registered Evacuees" className="w-6 h-6 text-green-600" />}
          valueClassName="text-green-600"
          onClick={() => handleCardClick('Registered Evacuees')}
        />
        <StatCard
          title="Registered Families"
          value={registeredFamiliesCount.toLocaleString()}
          icon={<img src={registeredFamilies} alt="Registered Families" className="w-6 h-6 text-blue-600" />}
          valueClassName="text-blue-500"
          onClick={() => handleCardClick('Registered Families')}
        />
      </div>

      {/* Main Sections */}
      <div className="grid grid-cols-1 md:grid-cols-2 gap-4">
        {/* Evacuees Statistics */}
        <div className="border border-gray-200 rounded-xl shadow-sm p-6 flex flex-col min-h-[400px]">
          <h2 className="text-lg font-bold mb-4 text-left">Evacuees Statistics</h2>
          <div className="flex-1 flex items-center justify-center">
            <EvacueeStatisticsChart data={evacueeStatistics} height={275} />
          </div>
        </div>

        {/* Evacuation Center Capacity Status */}
        <div className="border border-gray-200 rounded-xl shadow-sm p-6 min-h-[400px] flex flex-col">
          <div className="flex items-center justify-between mb-4">
            <h2 className="text-lg font-bold text-left">Evacuation Center Capacity Status</h2>
            <button className="p-1 rounded hover:bg-gray-100 transition cursor-pointer" title="Expand">
              <ExternalLink className="w-5 h-5 text-gray-500" />
            </button>
          </div>
          <div className="w-full">
            <div className="grid grid-cols-2 font-semibold text-gray-700 text-sm border-b border-gray-100 pb-2 mb-2">
              <span>Name of Evacuation</span>
              <span>Capacity</span>
            </div>
            <div className="divide-y divide-gray-100 max-h-64 overflow-y-auto pr-2">
              {evacuationCapacityStatus.length === 0 ? (
                <div className="text-center text-gray-500 text-sm py-4">
                  No Active Evacuation Centers
                </div>
              ) : (
              evacuationCapacityStatus.map((center, idx) => {
                const capacityPercentage =
                  center.total_capacity === 0
                    ? 0
                    : Math.round((center.current_occupancy / center.total_capacity) * 1000) / 10;

                return (
                  <div key={idx} className="grid grid-cols-2 py-2 items-center">
                    <div>
                      <div className="font-medium text-sm">{center.name}</div>
                      <div className="text-xs text-gray-500">{center.barangay_name}</div>
                    </div>
                    <span
                      className={`font-bold text-sm ${
                        capacityPercentage > 80
                          ? 'text-red-500'
                          : capacityPercentage > 70
                          ? 'text-yellow-500'
                          : 'text-green-600'
                      }`}
                    >
                      {center.current_occupancy.toLocaleString()} / {center.total_capacity.toLocaleString()}{' '}
                      <span className="ml-1">({capacityPercentage}%)</span>
                    </span>
                  </div>
                );
              })
              )}
            </div>
          </div>
        </div>
      </div>
      </>
      ) : (
        // Message if no active disaster
        <div className="flex items-center justify-center h-64">
          <div className="flex flex-col items-center justify-center h-[400px] text-center">
            <h2 className="text-2xl font-semibold text-gray-700 mb-2">
              No Ongoing Disaster
            </h2>
            <p className="text-lg text-gray-500 max-w-2xl">
              Please record or activate a disaster to view dashboard data.
            </p>
          </div>
        </div>
      )}
    </div>
  );
>>>>>>> a9d9e4e0
}<|MERGE_RESOLUTION|>--- conflicted
+++ resolved
@@ -1,14 +1,4 @@
 import { usePageTitle } from '../hooks/usePageTitle';
-<<<<<<< HEAD
-
-export default function Dashboard(){
-    usePageTitle('Dashboard');
-    return (
-        <div>
-            <h1>Dashboard</h1>
-        </div>
-    );
-=======
 import { Card, CardHeader, CardTitle, CardContent } from "../components/ui/card";
 import { Button } from "../components/ui/button";
 import { DropdownMenu, DropdownMenuTrigger, DropdownMenuContent, DropdownMenuItem,} from "../components/ui/dropdown-menu";
@@ -317,5 +307,4 @@
       )}
     </div>
   );
->>>>>>> a9d9e4e0
 }