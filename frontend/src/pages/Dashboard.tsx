--- conflicted
+++ resolved
@@ -1,5 +1,3 @@
-<<<<<<< HEAD
-=======
 import { usePageTitle } from '../hooks/usePageTitle';
 import { useSelector } from 'react-redux';
 import { selectCurrentUser } from '../features/auth/authSlice';
@@ -20,5 +18,4 @@
             {/* {user?.role_id === 4 && <CampManagerDashboard />} */}
         </div>
     );
-}
->>>>>>> 0544a40e
+}