--- conflicted
+++ resolved
@@ -108,35 +108,10 @@
   }
 };
 
-<<<<<<< HEAD
-const DISASTERS: Disaster[] = [
-  { name: 'Kristine', type: 'Typhoon', start_date: 'October 21, 2024', end_date: 'October 21, 2024', status: 'Active' },
-  { name: 'Fyang', type: 'Tropical Storm', start_date: 'October 21, 2024', end_date: 'October 21, 2024', status: 'Active' },
-  { name: 'Mayon', type: 'Volcanic Eruption', start_date: 'October 21, 2024', end_date: 'October 21, 2024', status: 'Active' },
-  { name: 'Landslide', type: 'Landslide', start_date: 'October 21, 2024', end_date: 'October 21, 2024', status: 'Active' },
-  { name: 'Odette', type: 'Typhoon', start_date: 'December 16, 2021', end_date: 'December 18, 2021', status: 'Ended' },
-  { name: 'Taal', type: 'Volcanic Eruption', start_date: 'January 12, 2020', end_date: 'January 22, 2020', status: 'Ended' },
-  { name: 'Agaton', type: 'Tropical Storm', start_date: 'April 8, 2022', end_date: 'April 13, 2022', status: 'Ended' },
-  { name: 'Leyte Landslide', type: 'Landslide', start_date: 'February 17, 2006', end_date: 'February 20, 2006', status: 'Ended' },
-];
-
-const DISASTER_TYPES = [
-  'All',
-  ...Array.from(new Set(DISASTERS.map(d => d.type)))
-];
-
-// Error Boundary Component
-class ErrorBoundary extends React.Component<{children: React.ReactNode}, {hasError: boolean, error: any}> {
-  state: { hasError: boolean; error: any } = { hasError: false, error: null };
-
-  static getDerivedStateFromError(error: any) {
-    return { hasError: true, error };
-=======
 const handleUpdateDisaster = async (payload: DisasterPayload) => {
   if (!editingDisaster?.id) {
     console.error("No disaster selected for editing.");
     return;
->>>>>>> eae416ca
   }
   try {
     await axios.put(`http://localhost:3000/api/v1/disasters/${editingDisaster.id}`, payload);
