// EvacuationCenterDetail.tsx
import { useState, useEffect, useMemo, useCallback } from "react";
import { useNavigate, useParams } from "react-router-dom";
import { ChevronRight, Calendar, ArrowRight, ArrowUpDown } from "lucide-react";
import axios from "axios";
import { Button } from "../components/ui/button";
import { Card, CardContent, CardHeader, CardTitle } from "../components/ui/card";
import { Input } from "../components/ui/input";
import { Table, TableBody, TableCell, TableHead, TableHeader, TableRow } from "../components/ui/table";
import { Pagination } from "../components/ui/pagination";
import { RegisteredFamiliesCard } from "../components/cards/RegisteredFamiliesCard";
import { RegisteredEvacueesCard } from "../components/cards/RegisteredEvacueesCard";
import { ECCapacityCard } from "../components/cards/ECCapacityCard";
import { EvacuationCenterNameCard } from "../components/cards/EvacuationCenterNameCard";
import EvacueeStatisticsChart from "../components/EvacueeStatisticsChart";
import { getTypeColor, getTagColor } from "@/constants/disasterTypeColors";
import { decodeId } from "@/utils/secureId";
import type { EvacuationCenterDetail, EvacueeStatistics, FamilyEvacueeInformation, RegisterEvacuee, FamilyMember, FamilyHeadResult, EditEvacueeApi, SelectedEvacuee, Evacuee, SortKey, SortState } from "@/types/EvacuationCenterDetails";
import { usePageTitle } from "../hooks/usePageTitle";
import { encodeId } from "@/utils/secureId";
import { formatDate } from "@/utils/dateFormatter";
import { FamilyDetailsModal } from "../components/modals/FamilyDetailsModal";
import { RegisterEvacueeModal } from "../components/modals/RegisterEvacueeModal";
import { SearchEvacueeModal } from "../components/modals/SearchEvacueeModal";
import { FamilyHeadSearchModal } from "../components/modals/FamilyHeadSearchModal";
import { RegisterBlockDialog } from "@/components/modals/RegisterBlockDialog";
import { differenceInYears } from "date-fns";
import { mapEditPayloadToForm, mapSearchPayloadToForm } from "@/utils/mapEvacueePayload";
<<<<<<< HEAD
import type { SortKey, SortState } from "@/types/EvacuationCenterDetails";
import { usePermissions } from "../contexts/PermissionContext";
import { useSelector } from "react-redux";
import { selectToken } from "../features/auth/authSlice";
=======
>>>>>>> 77c5a178

export default function EvacuationCenterDetail() {
  const navigate = useNavigate();
  const { id: encodedDisasterId, disasterEvacuationEventId: encodedCenterId } = useParams();
  const disasterId = decodeId(encodedDisasterId!);
  const centerId = decodeId(encodedCenterId!);
<<<<<<< HEAD
  const { hasPermission } = usePermissions();
  const token = useSelector(selectToken);
  const canViewDashboardSpecific = hasPermission('view_dashboard_specific');
  const canViewFamilyInformation = hasPermission('view_family_information');
  const canCreateEvacueeInformation = hasPermission('create_evacuee_information');
  const canCreateFamilyInformation = hasPermission('create_family_information');
  const canUpdateEvacueeInformation = hasPermission('update_evacuee_information');
  const canUpdateFamilyInformation = hasPermission('update_family_information');
=======

>>>>>>> 77c5a178
  const [detail, setDetail] = useState<EvacuationCenterDetail | null>(null);
  const [statistics, setStatistics] = useState<EvacueeStatistics | null>(null);
  const [evacuees, setEvacuees] = useState<FamilyEvacueeInformation[]>([]);
  const [evacueesLoading, setEvacueesLoading] = useState(false);
  const [selectedFamily, setSelectedFamily] = useState<FamilyEvacueeInformation | null>(null);
  const [search, setSearch] = useState("");
  const [page, setPage] = useState(1);
  const [rowsPerPage, setRowsPerPage] = useState(10);
  useEffect(() => setPage(1), [search, rowsPerPage]);
  const [selectedEvacuee, setSelectedEvacuee] = useState<SelectedEvacuee | null>(null);
  const [searchResults, setSearchResults] = useState<Evacuee[]>([]);

  const [regBlockOpen, setRegBlockOpen] = useState(false);
  const [regBlockName, setRegBlockName] = useState<string | undefined>();
  const [regBlockEcName, setRegBlockEcName] = useState<string | undefined>();

  // --- sorting state & helpers ---
  const [sort, setSort] = useState<SortState>(null);
  const toggleSort = (key: SortKey) => {
    setSort((prev) => {
      if (!prev || prev.key !== key) return { key, dir: "asc" };
      if (prev.dir === "asc") return { key, dir: "desc" };
      return null;
    });
    setPage(1);
  };

  // Filter Registered Evacuees Table
  const sortRows = (rows: FamilyEvacueeInformation[], s: SortState) => {
    if (!s) return rows;
    const { key, dir } = s;
    const factor = dir === "asc" ? 1 : -1;

    return [...rows].sort((a, b) => {
      if (key === "total_individuals") {
        const res = (a.total_individuals ?? 0) - (b.total_individuals ?? 0);
        return res * factor;
      }
      if (key === "decampment_timestamp") {
        const aNull = !a.decampment_timestamp;
        const bNull = !b.decampment_timestamp;
        if (aNull && bNull) return 0;
        if (aNull) return 1;
        if (bNull) return -1;
        const ta = new Date(a.decampment_timestamp!).getTime();
        const tb = new Date(b.decampment_timestamp!).getTime();
        return (ta - tb) * factor;
      }
      const va = String((a as any)[key] ?? "");
      const vb = String((b as any)[key] ?? "");
      return va.localeCompare(vb, undefined, { sensitivity: "base" }) * factor;
    });
  };

  // Gather all evacuee IDs currently shown in the Registered Evacuees table
  const registeredEvacueeIds = useMemo(() => {
    const ids = new Set<number>();
    for (const fam of evacuees) {
      const members = fam?.list_of_family_members?.family_members ?? [];
      for (const m of members as any[]) {
        if (typeof m?.evacuee_resident_id === "number") ids.add(m.evacuee_resident_id);
        if (typeof m?.evacuee_id === "number") ids.add(m.evacuee_id);
      }
    }
    return ids;
  }, [evacuees]);

  // latest registration time in a family (used for default ordering)
  const getRegisteredAt = (f: FamilyEvacueeInformation) => {
    const members = f?.list_of_family_members?.family_members ?? [];
    let maxTs = Number.NEGATIVE_INFINITY;
    for (const m of members as any[]) {
      const t = Date.parse(m?.arrival_timestamp ?? "");
      if (!Number.isNaN(t)) maxTs = Math.max(maxTs, t);
    }
    return maxTs;
  };

  const chartData = statistics
    ? [
        { label: "Males", value: statistics.summary.total_no_of_male },
        { label: "Females", value: statistics.summary.total_no_of_female },
        { label: "Infants (<1 yr)", value: statistics.summary.total_no_of_infant },
        { label: "Children (2–12 yrs)", value: statistics.summary.total_no_of_children },
        { label: "Youth (13–17 yrs)", value: statistics.summary.total_no_of_youth },
        { label: "Adults (18–59 yrs)", value: statistics.summary.total_no_of_adult },
        { label: "Senior Citizens (60+)", value: statistics.summary.total_no_of_seniors },
        { label: "PWD", value: statistics.summary.total_no_of_pwd },
        { label: "Pregnant Women", value: statistics.summary.total_no_of_pregnant },
        { label: "Lactating Women", value: statistics.summary.total_no_of_lactating_women },
      ]
    : [];

  usePageTitle(detail?.evacuation_center?.evacuation_center_name ?? "Evacuation Center Detail");

  const fetchDetails = useCallback(async () => {
    try {
      const res = await axios.get<EvacuationCenterDetail>(`http://localhost:3000/api/v1/evacuees/${centerId}/details`);
      setDetail(res.data);
    } catch {
    }
  }, [centerId]);

<<<<<<< HEAD
    const fetchDetails = async () => {
      try {
        const res = await axios.get<EvacuationCenterDetail>(
          `http://localhost:3000/api/v1/evacuees/${centerId}/details`,
          {
            headers: {
              'Authorization': `Bearer ${token}`,
              'Content-Type': 'application/json'
            }
          }
        );
        setDetail(res.data);
      } catch (err) {
        console.error("❌ Error fetching details:", err);
      }
    };
    const fetchStatistics = async () => {
      try {
        const res = await axios.get<EvacueeStatistics>(
          `http://localhost:3000/api/v1/evacuees/${centerId}/evacuee-statistics`,
          {
            headers: {
              'Authorization': `Bearer ${token}`,
              'Content-Type': 'application/json'
            }
          }
        );
        setStatistics(res.data);
      } catch (err) {
        console.error("❌ Error fetching statistics:", err);
      }
    };

    const fetchEvacuees = async () => {
      setEvacueesLoading(true);
      try {
        const res = await axios.get<FamilyEvacueeInformation[]>(
          `http://localhost:3000/api/v1/evacuees/${centerId}/evacuees-information`,
          {
            headers: {
              'Authorization': `Bearer ${token}`,
              'Content-Type': 'application/json'
            }
          }
        );
        setEvacuees(Array.isArray(res.data) ? res.data : []);
      } catch (err) {
        console.error("❌ Error fetching evacuees:", err);
      } finally {
        setEvacueesLoading(false);
      }
    };

=======
  const fetchStatistics = useCallback(async () => {
    try {
      const res = await axios.get<EvacueeStatistics>(`http://localhost:3000/api/v1/evacuees/${centerId}/evacuee-statistics`);
      setStatistics(res.data);
    } catch {
    }
  }, [centerId]);
>>>>>>> 77c5a178

  const fetchEvacueesList = useCallback(async () => {
    setEvacueesLoading(true);
    try {
      const res = await axios.get<FamilyEvacueeInformation[]>(`http://localhost:3000/api/v1/evacuees/${centerId}/evacuees-information`);
      setEvacuees(Array.isArray(res.data) ? res.data : []);
    } catch {
      setEvacuees([]);
    } finally {
      setEvacueesLoading(false);
    }
  }, [centerId]);

  const refreshAll = useCallback(async () => {
    await Promise.all([fetchEvacueesList(), fetchDetails(), fetchStatistics()]);
  }, [fetchEvacueesList, fetchDetails, fetchStatistics]);

  useEffect(() => {
    console.log("✅ Decoded IDs:", { disasterId, centerId });
    if (!centerId || isNaN(Number(centerId))) {
      console.warn("❌ Invalid decoded centerId:", centerId);
      return;
  }
  refreshAll();
  }, [centerId, disasterId, refreshAll]);


  useEffect(() => {
    if (!selectedFamily) return;
    const updated = evacuees.find((e) => e.id === selectedFamily.id);
    if (updated) setSelectedFamily(updated);
  }, [evacuees, selectedFamily?.id]);

  const { paginatedEvacuees, totalRows, totalPages } = useMemo(() => {
    const base = Array.isArray(evacuees) ? evacuees : [];

    const q = search.trim().toLowerCase();
    const searched = q
      ? base.filter((evac) => evac.family_head_full_name.toLowerCase().includes(q) || evac.barangay.toLowerCase().includes(q))
      : base;

    const defaultSorted = [...searched].sort((a, b) => {
      const aDecamped = Boolean(a.decampment_timestamp);
      const bDecamped = Boolean(b.decampment_timestamp);
      if (aDecamped !== bDecamped) return aDecamped ? 1 : -1;
      return getRegisteredAt(b) - getRegisteredAt(a);
    });

    const sorted = sort ? sortRows(defaultSorted, sort) : defaultSorted;

    const totalRows = sorted.length;
    const totalPages = Math.max(1, Math.ceil(totalRows / rowsPerPage));
    const start = (page - 1) * rowsPerPage;
    const end = start + rowsPerPage;

    return {
      paginatedEvacuees: sorted.slice(start, end),
      totalRows,
      totalPages,
    };
  }, [evacuees, search, sort, page, rowsPerPage]);

  // Add state for modal mode and form data
  const [evacueeModalOpen, setEvacueeModalOpen] = useState(false);
  const [evacueeModalMode, setEvacueeModalMode] = useState<"register" | "edit">("register");
  const [formData, setFormData] = useState({
    firstName: "",
    middleName: "",
    lastName: "",
    suffix: "",
    sex: "",
    maritalStatus: "",
    birthday: "",
    educationalAttainment: "",
    schoolOfOrigin: "",
    occupation: "",
    purok: "",
    barangayOfOrigin: "",
    isFamilyHead: "Yes",
    familyHead: "",
    familyHeadId: null as number | null,
    relationshipToFamilyHead: "",
    searchEvacuationRoom: "",
    evacuationRoomName: "",
    vulnerabilities: {
      pwd: false,
      pregnant: false,
      lactatingMother: false,
    },
    existingEvacueeResidentId: null as number | null,
  });
  const [showSearchModal, setShowSearchModal] = useState(false);
  const [showFamilyHeadSearchModal, setShowFamilyHeadSearchModal] = useState(false);
  const [searchName, setSearchName] = useState("");
  const [familyHeadSearchTerm, setFamilyHeadSearchTerm] = useState("");
  const [familyHeadSearchResults, setFamilyHeadSearchResults] = useState<FamilyHeadResult[]>([]);
  const [fhLoading, setFhLoading] = useState(false);

  const handleEditMember = async (member: FamilyMember) => {
    // Check if user has permission to update family information
    if (!canUpdateFamilyInformation) {
      console.warn("User does not have permission to update family information");
      return;
    }

    try {
      const evacueeResidentId = (member as any).evacuee_resident_id ?? (member as any).evacuee_id;
      if (!evacueeResidentId) return;

<<<<<<< HEAD
      const res = await axios.get<EditEvacueeApi>(
        `http://localhost:3000/api/v1/evacuees/${centerId}/${evacueeResidentId}/edit`,
        {
          headers: {
            'Authorization': `Bearer ${token}`,
            'Content-Type': 'application/json'
          }
        }
      );
=======
      const res = await axios.get<EditEvacueeApi>(`http://localhost:3000/api/v1/evacuees/${centerId}/${evacueeResidentId}/edit`);
>>>>>>> 77c5a178
      const data = res.data;
      const mapped = mapEditPayloadToForm(data);

      setFormData((prev) => ({
        ...prev,
        ...mapped,
        evacuationRoomName: (member as any).room_name || prev.evacuationRoomName || "",
        searchEvacuationRoom: String(data.ec_rooms_id ?? ""),
      }));

      setSelectedEvacuee({
        id: Number(evacueeResidentId),
        registration_ec_rooms_id: data.ec_rooms_id ?? null,
      });

      setEvacueeModalMode("edit");
      setEvacueeModalOpen(true);
    } catch {
    }
  };

  const handleSearchChange = async (e: React.ChangeEvent<HTMLInputElement>) => {
    const value = e.target.value;
    setSearchName(value);

    if (value.trim() === "") {
      setSearchResults([]);
      return;
    }

    try {
<<<<<<< HEAD
      const { data } = await axios.get<any[]>(
        "http://localhost:3000/api/v1/evacuees/search",
        { 
          params: { name: value },
          headers: {
            'Authorization': `Bearer ${token}`,
            'Content-Type': 'application/json'
          }
        }
      );
=======
      const { data } = await axios.get<any[]>("http://localhost:3000/api/v1/evacuees/search", { params: { name: value } });
>>>>>>> 77c5a178
      setSearchResults(Array.isArray(data) ? data : []);
    } catch {
      setSearchResults([]);
    }
  };

  const handleFamilyHeadSearchChange = (e: React.ChangeEvent<HTMLInputElement>) => {
    setFamilyHeadSearchTerm(e.target.value);
  };

  useEffect(() => {
    const q = familyHeadSearchTerm.trim();
    if (!showFamilyHeadSearchModal) return;
    if (!q) {
      setFamilyHeadSearchResults([]);
      return;
    }

    const t = setTimeout(async () => {
      try {
        setFhLoading(true);
        const { data } = await axios.get<{ data: FamilyHeadResult[] }>(
          `http://localhost:3000/api/v1/evacuees/${centerId}/family-heads`,
          { 
            params: { q },
            headers: {
              'Authorization': `Bearer ${token}`,
              'Content-Type': 'application/json'
            }
          }
        );
        setFamilyHeadSearchResults(data?.data || []);
      } catch {
        setFamilyHeadSearchResults([]);
      } finally {
        setFhLoading(false);
      }
    }, 250);

    return () => clearTimeout(t);
  }, [familyHeadSearchTerm, showFamilyHeadSearchModal, centerId]);

  const handleFamilyHeadSelect = (fh: FamilyHeadResult) => {
    // Check if user has permission to create family information
    if (!canCreateFamilyInformation) {
      console.warn("User does not have permission to create family information");
      return;
    }
    
    setFormData((prev) => ({
      ...prev,
      familyHead: fh.family_head_full_name,
      familyHeadId: fh.family_head_id,
      barangayOfOrigin: fh.barangay_id != null ? String(fh.barangay_id) : prev.barangayOfOrigin,
      purok: fh.purok ?? prev.purok,
      evacuationRoomName: fh.evacuation_room ?? "",
    }));
    setShowFamilyHeadSearchModal(false);
  };

  const handleFamilyHeadSearchClick = () => {
    // Check if user has permission to create family information
    if (!canCreateFamilyInformation) {
      console.warn("User does not have permission to create family information");
      return;
    }
    
    setFamilyHeadSearchTerm("");
    setFamilyHeadSearchResults([]);
    setShowFamilyHeadSearchModal(true);
  };

  const handleSelectEvacuee = (evacuee: any) => {
    if (evacuee?.is_active) {
      const fullName = [evacuee?.first_name, evacuee?.middle_name, evacuee?.last_name, evacuee?.suffix]
        .filter(Boolean)
        .join(" ")
        .replace(/\s+/g, " ")
        .trim();

      setRegBlockName(fullName || undefined);
      setRegBlockEcName(evacuee?.active_ec_name || undefined);
      setRegBlockOpen(true);
      return;
    }

    const mapped = mapSearchPayloadToForm(evacuee);
    setFormData((prev) => ({
      ...prev,
      ...mapped,
      existingEvacueeResidentId: Number(evacuee?.evacuee_resident_id) || null,
    }));
    setShowSearchModal(false);
    setEvacueeModalMode("register");
    setEvacueeModalOpen(true);
  };

  const handleManualRegister = () => {
    setFormData({
      firstName: "",
      middleName: "",
      lastName: "",
      suffix: "",
      sex: "",
      maritalStatus: "",
      birthday: "",
      educationalAttainment: "",
      schoolOfOrigin: "",
      occupation: "",
      purok: "",
      barangayOfOrigin: "",
      isFamilyHead: "Yes",
      familyHead: "",
      familyHeadId: null as number | null,
      relationshipToFamilyHead: "",
      searchEvacuationRoom: "",
      evacuationRoomName: "",
      vulnerabilities: {
        pwd: false,
        pregnant: false,
        lactatingMother: false,
      },
      existingEvacueeResidentId: null,
    });

    setShowSearchModal(false);
    setTimeout(() => {
      setEvacueeModalOpen(true);
    }, 0);
  };

  const handleFormInputChange = (field: string, value: string) => {
    setFormData((prev) => ({
      ...prev,
      [field]: value,
    }));
  };

  const handleVulnerabilityChange = (vulnerability: string, checked: boolean) => {
    setFormData((prev) => ({
      ...prev,
      vulnerabilities: {
        ...prev.vulnerabilities,
        [vulnerability]: checked,
      },
    }));
  };

  const handleEvacueeModalClose = () => {
    setEvacueeModalOpen(false);
  };

  const handleRegisterClick = () => {
    setEvacueeModalMode("register");
    setShowSearchModal(true);
    setSearchName("");
    setSearchResults([]);
  };

  const handleRowClick = (evacueeId: number) => {
    const selected = paginatedEvacuees.find((e) => e.id === evacueeId);
    if (selected) setSelectedFamily(selected);
  };

  const handleCloseModal = () => setSelectedFamily(null);

  function getVulnerabilityFlags(age: number) {
    return {
      is_infant: age < 1,
      is_children: age >= 1 && age <= 12,
      is_youth: age >= 13 && age <= 17,
      is_adult: age >= 18 && age <= 59,
      is_senior: age >= 60,
    };
  }

  const handleRegisterEvacuee = async () => {
<<<<<<< HEAD
    // Check permission for edit mode
    if (evacueeModalMode === "edit" && !canUpdateEvacueeInformation) {
      console.warn("User does not have permission to update evacuee information");
      return;
    }

    console.log("[handleRegisterEvacuee] start", {
      mode: evacueeModalMode,
      isFamilyHead: formData.isFamilyHead,
      familyHeadId: formData.familyHeadId,
      searchEvacuationRoom: formData.searchEvacuationRoom,
    });

=======
>>>>>>> 77c5a178
    try {
      const birthdate = new Date(formData.birthday);
      const age = differenceInYears(new Date(), birthdate);
      const vulnerabilityFlags = getVulnerabilityFlags(age);
      const relationship = formData.isFamilyHead === "Yes" ? "Head" : formData.relationshipToFamilyHead;

      if (formData.isFamilyHead === "No" && !formData.familyHeadId) return;

      const roomId = Number.parseInt(formData.searchEvacuationRoom);
      if (!Number.isFinite(roomId)) return;

      if (!Number.isFinite(centerId as any)) return;

      const payload: RegisterEvacuee = {
        first_name: formData.firstName,
        middle_name: formData.middleName,
        last_name: formData.lastName,
        suffix: formData.suffix && formData.suffix.trim() !== "" ? formData.suffix.trim() : null,
        birthdate: formData.birthday,
        sex: formData.sex,
        barangay_of_origin: Number(formData.barangayOfOrigin),
        marital_status: formData.maritalStatus,
        educational_attainment: formData.educationalAttainment,
        school_of_origin: formData.schoolOfOrigin || "",
        occupation: formData.occupation || "",
        purok: formData.purok || "",
        relationship_to_family_head: relationship,
        family_head_id: formData.isFamilyHead === "No" ? formData.familyHeadId! : undefined,
        date_registered: new Date().toISOString(),
        ...vulnerabilityFlags,
        is_pwd: formData.vulnerabilities.pwd,
        is_pregnant: formData.vulnerabilities.pregnant,
        is_lactating: formData.vulnerabilities.lactatingMother,
        ec_rooms_id: roomId,
        disaster_evacuation_event_id: Number(centerId),
        ...(evacueeModalMode === "register" && formData.existingEvacueeResidentId
          ? { existing_evacuee_resident_id: formData.existingEvacueeResidentId }
          : {}),
      };

      if (evacueeModalMode === "register") {
<<<<<<< HEAD
        console.log("[handleRegisterEvacuee] POST /evacuees");
        const resp = await axios.post(
          "http://localhost:3000/api/v1/evacuees",
          payload,
          {
            headers: {
              'Authorization': `Bearer ${token}`,
              'Content-Type': 'application/json'
            }
          }
        );
        console.log("[handleRegisterEvacuee] POST OK", resp.status, resp.data);
      } else if (evacueeModalMode === "edit" && selectedEvacuee?.id) {
        const url = `http://localhost:3000/api/v1/evacuees/${selectedEvacuee.id}`;
        console.log("[handleRegisterEvacuee] PUT", url);
        const resp = await axios.put(url, payload, {
          headers: {
            'Authorization': `Bearer ${token}`,
            'Content-Type': 'application/json'
          }
        });
        console.log("[handleRegisterEvacuee] PUT OK", resp.status, resp.data);
=======
        await axios.post("http://localhost:3000/api/v1/evacuees", payload);
      } else if (evacueeModalMode === "edit" && selectedEvacuee?.id) {
        const url = `http://localhost:3000/api/v1/evacuees/${selectedEvacuee.id}`;
        await axios.put(url, payload);
>>>>>>> 77c5a178
      } else {
        return;
      }

      setEvacueeModalOpen(false);
      await refreshAll();
    } catch (error: any) {
      const status = error?.response?.status;
      const server = error?.response?.data;
      const msg = server?.message || "Failed to register evacuee.";

      const fullName = [formData.firstName, formData.middleName, formData.lastName, formData.suffix]
        .filter(Boolean)
        .join(" ")
        .replace(/\s+/g, " ")
        .trim();

      if (status === 409) {
        setRegBlockName(fullName || undefined);
        setRegBlockEcName(server?.active_ec_name || server?.active_ec || undefined);
        setRegBlockOpen(true);
      } else if (status === 400) {
        alert(msg);
      }
    }
  };

  if (!detail || !statistics) {
    return (
      <div className="min-h-[60vh] flex flex-col items-center justify-center gap-4">
        <div role="status" aria-live="polite" aria-busy="true">
          <svg
            aria-hidden="true"
            className="w-16 h-16 animate-spin text-gray-200 dark:text-gray-700 fill-green-600"
            viewBox="0 0 100 101"
            fill="none"
            xmlns="http://www.w3.org/2000/svg"
          >
            <path d="M100 50.5908C100 78.2051 77.6142 100.591 50 100.591C22.3858 100.591 0 78.2051 0 50.5908C0 22.9766 22.3858 0.59082 50 0.59082C77.6142 0.59082 100 22.9766 100 50.5908ZM9.08144 50.5908C9.08144 73.1895 27.4013 91.5094 50 91.5094C72.5987 91.5094 90.9186 73.1895 90.9186 50.5908C90.9186 27.9921 72.5987 9.67226 50 9.67226C27.4013 9.67226 9.08144 27.9921 9.08144 50.5908Z" fill="currentColor" />
            <path d="M93.9676 39.0409C96.393 38.4038 97.8624 35.9116 97.0079 33.5539C95.2932 28.8227 92.871 24.3692 89.8167 20.348C85.8452 15.1192 80.8826 10.7238 75.2124 7.41289C69.5422 4.10194 63.2754 1.94025 56.7698 1.05124C51.7666 0.367541 46.6976 0.446843 41.7345 1.27873C39.2613 1.69328 37.813 4.19778 38.4501 6.62326C39.0873 9.04874 41.5694 10.4717 44.0505 10.1071C47.8511 9.54855 51.7191 9.52689 55.5402 10.0491C60.8642 10.7766 65.9928 12.5457 70.6331 15.2552C75.2735 17.9648 79.3347 21.5619 82.5849 25.841C84.9175 28.9121 86.7997 32.2913 88.1811 35.8758C89.083 38.2158 91.5421 39.6781 93.9676 39.0409Z" fill="currentFill" />
          </svg>
          <span className="sr-only">Loading evacuation information…</span>
        </div>
        <p className="text-sm text-gray-600">Loading evacuation information…</p>
      </div>
    );
  }

  const disaster = {
    name: detail?.disaster?.disaster_name || "Unknown",
    type: detail?.disaster?.disaster_type_name || "Unknown",
    start: detail?.disaster?.disaster_start_date || "N/A",
  };

  const centerName = detail.evacuation_center.evacuation_center_name;
  const centerBarangay = detail.evacuation_center.evacuation_center_barangay_name;
  const familiesCount = detail.evacuation_summary.total_no_of_family;
  const evacueesCount = detail.evacuation_summary.total_no_of_individuals;
  const capacityCount = detail.evacuation_summary.evacuation_center_capacity;

  return (
    <div className="text-black p-6 space-y-6">
      {/* Header with Breadcrumb */}
      <div className="space-y-5">
        <h1 className="text-3xl font-bold text-green-800">Evacuation Information</h1>
        <div className="flex items-center text-sm text-gray-600">
          <button onClick={() => navigate("/evacuation-information")} className="hover:text-green-700 transition-colors cursor-pointer">
            Disaster
          </button>
          <ChevronRight className="w-4 h-4 mx-2" />
          <button
            onClick={() => navigate(`/evacuation-information/${encodeId(disasterId)}`)}
            className="hover:text-green-700 transition-colors cursor-pointer"
          >
            {disaster?.name}
          </button>
          <ChevronRight className="w-4 h-4 mx-2" />
          <span className="text-gray-900 font-semibold">{centerName}</span>
        </div>
      </div>

      {/* Disaster Information Card */}
      <div className="py-3">
        <div className="space-y-3">
          <div className={`inline-block rounded px-3 py-1 text-sm font-semibold ${getTagColor(disaster.type)}`}>{disaster.type}</div>
          <h2 className={`text-3xl font-bold ${getTypeColor(disaster.type)}`}>{disaster.name}</h2>
          {detail?.disaster?.disaster_start_date && (
            <div className="flex items-center gap-2 text-gray-600">
              <Calendar className="w-4 h-4" />
              <span className="text-sm">{formatDate(detail.disaster.disaster_start_date)}</span>
            </div>
          )}
        </div>
      </div>

      {/* Center Summary & Statistics */}
<<<<<<< HEAD
      {canViewDashboardSpecific && (
        <div className="grid grid-cols-1 md:grid-cols-2 gap-6 mb-10">
          <div className="md:col-span-1">
            <EvacuationCenterNameCard
              name={centerName}
              barangay={centerBarangay}
            />
            <div className="flex flex-col gap-6 mt-5">
              <div className="grid grid-cols-1 md:grid-cols-2 gap-4">
                <RegisteredFamiliesCard count={familiesCount} />
                <RegisteredEvacueesCard count={evacueesCount} />
                <ECCapacityCard count={capacityCount} />
              </div>
=======
      <div className="grid grid-cols-1 md:grid-cols-2 gap-6 mb-10">
        <div className="md:col-span-1">
          <EvacuationCenterNameCard name={centerName} barangay={centerBarangay} />
          <div className="flex flex-col gap-6 mt-5">
            <div className="grid grid-cols-1 md:grid-cols-2 gap-4">
              <RegisteredFamiliesCard count={familiesCount} />
              <RegisteredEvacueesCard count={evacueesCount} />
              <ECCapacityCard count={capacityCount} />
>>>>>>> 77c5a178
            </div>
          </div>
          <Card className="md:col-span-1 shadow-sm border border-border">
            <CardHeader className="pb-2">
              <CardTitle className="text-xl font-bold leading-tight mb-0">
                Evacuees Statistics
              </CardTitle>
            </CardHeader>
            <CardContent>
              <EvacueeStatisticsChart data={chartData} />
            </CardContent>
          </Card>
        </div>
<<<<<<< HEAD
      )}

            {/* Registered Evacuees Table - Only visible with view_family_information permission */}
      {canViewFamilyInformation && (
        <div className="py-1">
          <div className="space-y-4">
            <div className="flex items-center justify-between">
              <h3 className="text-2xl font-bold">
                Registered Evacuees
                <span className="ml-2 text-md text-muted-foreground">
                  (per Family)
                </span>
              </h3>
            </div>

            <div className="flex flex-col sm:flex-row sm:items-center sm:justify-between gap-4 w-full">
              <div className="w-full max-w-xs">
                <Input
                  placeholder="Search"
                  value={search}
                  onChange={(e) => setSearch(e.target.value)}
                  className="w-full border-border"
                />
              </div>
              {/* Register Evacuee Button - Only visible with create_evacuee_information permission */}
              {canCreateEvacueeInformation && (
                <Button
                  className="bg-green-700 hover:bg-green-800 text-white px-6 flex gap-2 items-center cursor-pointer self-start sm:self-auto"
                  onClick={handleRegisterClick}
                >
                  <span className="text-lg">+</span> Register Evacuee
                </Button>
              )}
=======
        <Card className="md:col-span-1 shadow-sm border border-border">
          <CardHeader className="pb-2">
            <CardTitle className="text-xl font-bold leading-tight mb-0">Evacuees Statistics</CardTitle>
          </CardHeader>
          <CardContent>
            <EvacueeStatisticsChart data={chartData} />
          </CardContent>
        </Card>
      </div>

      {/* Registered Evacuees Table */}
      <div className="py-1">
        <div className="space-y-4">
          <div className="flex items-center justify-between">
            <h3 className="text-2xl font-bold">
              Registered Evacuees
              <span className="ml-2 text-md text-muted-foreground">(per Family)</span>
            </h3>
          </div>

          <div className="flex flex-col sm:flex-row sm:items-center sm:justify-between gap-4 w-full">
            <div className="w-full max-w-xs">
              <Input placeholder="Search" value={search} onChange={(e) => setSearch(e.target.value)} className="w-full border-border" />
>>>>>>> 77c5a178
            </div>

<<<<<<< HEAD
            <div className="rounded-md border border-input">
              <div className="max-h-[70vh] overflow-x-auto overflow-y-auto pr-2 pb-2 [&::-webkit-scrollbar]:w-2 [&::-webkit-scrollbar]:h-2 [&::-webkit-scrollbar-track]:rounded-full [&::-webkit-scrollbar-track]:bg-gray-100 [&::-webkit-scrollbar-thumb]:rounded-full [&::-webkit-scrollbar-thumb]:bg-gray-300 [&::-webkit-scrollbar-corner]:bg-transparent dark:[&::-webkit-scrollbar-track]:bg-neutral-700 dark:[&::-webkit-scrollbar-thumb]:bg-neutral-500 [scrollbar-width:thin] [scrollbar-color:rgb(209_213_219)_transparent] dark:[scrollbar-color:rgb(115_115_115)_transparent]">
                <Table className="text-sm">
                  <TableHeader className="bg-gray-50">
                    <TableRow>
                      <TableHead className="text-left font-semibold">
                        <button
                          type="button"
                          onClick={() => toggleSort("family_head_full_name")}
                          className="inline-flex items-center gap-1 hover:text-gray-900"
                          aria-sort={
                            sort?.key === "family_head_full_name"
                              ? sort.dir === "asc"
                                ? "ascending"
                                : "descending"
                              : "none"
                          }
                        >
                          Family Head
                          <ArrowUpDown className="w-4 h-4 text-muted-foreground" />
                        </button>
                      </TableHead>

                      <TableHead className="text-left font-semibold">Barangay</TableHead>

                      <TableHead className="text-left font-semibold">
                        <button
                          type="button"
                          onClick={() => toggleSort("total_individuals")}
                          className="inline-flex items-center gap-1 hover:text-gray-900"
                          aria-sort={
                            sort?.key === "total_individuals"
                              ? sort.dir === "asc"
                                ? "ascending"
                                : "descending"
                              : "none"
                          }
                        >
                          Total Individuals
                          <ArrowUpDown className="w-4 h-4 text-muted-foreground" />
                        </button>
                      </TableHead>

                      <TableHead className="text-left font-semibold">Room Name</TableHead>

                      <TableHead className="text-left font-semibold">
                        <button
                          type="button"
                          onClick={() => toggleSort("decampment_timestamp")}
                          className="inline-flex items-center gap-1 hover:text-gray-900"
                          aria-sort={
                            sort?.key === "decampment_timestamp"
                              ? sort.dir === "asc"
                                ? "ascending"
                                : "descending"
                              : "none"
                          }
                        >
                          Decampment
                          <ArrowUpDown className="w-4 h-4 text-muted-foreground" />
                        </button>
                      </TableHead>

                      <TableHead />
                    </TableRow>
                  </TableHeader>

                  <TableBody>
                    {evacueesLoading ? (
                      <TableRow>
                        <TableCell colSpan={6} className="py-10 text-center">
                          <div role="status" className="inline-flex flex-col items-center gap-3">
                            <svg
                              aria-hidden="true"
                              className="inline w-8 h-8 text-gray-200 animate-spin dark:text-gray-600 fill-green-500"
                              viewBox="0 0 100 101"
                              xmlns="http://www.w3.org/2000/svg"
                            >
                              <path
                                d="M100 50.5908C100 78.2051 77.6142 100.591 50 100.591C22.3858 100.591 0 78.2051 0 50.5908C0 22.9766 22.3858 0.59082 50 0.59082C77.6142 0.59082 100 22.9766 100 50.5908ZM9.08144 50.5908C9.08144 73.1895 27.4013 91.5094 50 91.5094C72.5987 91.5094 90.9186 73.1895 90.9186 50.5908C90.9186 27.9921 72.5987 9.67226 50 9.67226C27.4013 9.67226 9.08144 27.9921 9.08144 50.5908Z"
                                fill="currentColor"
                              />
                              <path
                                d="M93.9676 39.0409C96.393 38.4038 97.8624 35.9116 97.0079 33.5539C95.2932 28.8227 92.871 24.3692 89.8167 20.348C85.8452 15.1192 80.8826 10.7238 75.2124 7.41289C69.5422 4.10194 63.2754 1.94025 56.7698 1.05124C51.7666 0.367541 46.6976 0.446843 41.7345 1.27873C39.2613 1.69328 37.813 4.19778 38.4501 6.62326C39.0873 9.04874 41.5694 10.4717 44.0505 10.1071C47.8511 9.54855 51.7191 9.52689 55.5402 10.0491C60.8642 10.7766 65.9928 12.5457 70.6331 15.2552C75.2735 17.9648 79.3347 21.5619 82.5849 25.841C84.9175 28.9121 86.7997 32.2913 88.1811 35.8758C89.083 38.2158 91.5421 39.6781 93.9676 39.0409Z"
                                fill="currentFill"
                              />
                            </svg>
                            <span className="text-sm text-muted-foreground">
                              Loading Registered Evacuees…
                            </span>
                          </div>
                        </TableCell>
                      </TableRow>
                    ) : paginatedEvacuees.length === 0 ? (
                      <TableRow>
                        <TableCell colSpan={6} className="text-center text-muted-foreground py-8">
                          No results.
                        </TableCell>
                      </TableRow>
                    ) : (
                      paginatedEvacuees.map((evac, idx) => (
                        <TableRow
                          key={idx}
                          className="cursor-pointer hover:bg-gray-50"
                          onClick={() => handleRowClick(evac.id)}
                        >
                          <TableCell className="text-foreground font-medium">
                            {evac.family_head_full_name}
                          </TableCell>
                          <TableCell className="text-foreground">{evac.barangay}</TableCell>
                          <TableCell className="text-foreground">
                            {evac.total_individuals.toLocaleString()}
                          </TableCell>
                          <TableCell className="text-foreground">{evac.room_name}</TableCell>
                          <TableCell className="text-foreground">
                            {evac.decampment_timestamp || "—"}
                          </TableCell>
                          <TableCell className="flex justify-end items-center text-foreground">
                            <ArrowRight className="w-4 h-4 text-muted-foreground" />
                          </TableCell>
                        </TableRow>
                      ))
                    )}
                  </TableBody>
                </Table>
              </div>
            </div>
=======
          <div className="rounded-md border border-input">
            <div className="max-h-[70vh] overflow-x-auto overflow-y-auto pr-2 pb-2 [&::-webkit-scrollbar]:w-2 [&::-webkit-scrollbar]:h-2 [&::-webkit-scrollbar-track]:rounded-full [&::-webkit-scrollbar-track]:bg-gray-100 [&::-webkit-scrollbar-thumb]:rounded-full [&::-webkit-scrollbar-thumb]:bg-gray-300 [&::-webkit-scrollbar-corner]:bg-transparent dark:[&::-webkit-scrollbar-track]:bg-neutral-700 dark:[&::-webkit-scrollbar-thumb]:bg-neutral-500 [scrollbar-width:thin] [scrollbar-color:rgb(209_213_219)_transparent] dark:[scrollbar-color:rgb(115_115_115)_transparent]">
              <Table className="text-sm">
                <TableHeader className="bg-gray-50">
                  <TableRow>
                    <TableHead className="text-left font-semibold">
                      <button
                        type="button"
                        onClick={() => toggleSort("family_head_full_name")}
                        className="inline-flex items-center gap-1 hover:text-gray-900"
                        aria-sort={sort?.key === "family_head_full_name" ? (sort.dir === "asc" ? "ascending" : "descending") : "none"}
                      >
                        Family Head
                        <ArrowUpDown className="w-4 h-4 text-muted-foreground" />
                      </button>
                    </TableHead>

                    <TableHead className="text-left font-semibold">Barangay</TableHead>

                    <TableHead className="text-left font-semibold">
                      <button
                        type="button"
                        onClick={() => toggleSort("total_individuals")}
                        className="inline-flex items-center gap-1 hover:text-gray-900"
                        aria-sort={sort?.key === "total_individuals" ? (sort.dir === "asc" ? "ascending" : "descending") : "none"}
                      >
                        Total Individuals
                        <ArrowUpDown className="w-4 h-4 text-muted-foreground" />
                      </button>
                    </TableHead>

                    <TableHead className="text-left font-semibold">Room Name</TableHead>

                    <TableHead className="text-left font-semibold">
                      <button
                        type="button"
                        onClick={() => toggleSort("decampment_timestamp")}
                        className="inline-flex items-center gap-1 hover:text-gray-900"
                        aria-sort={sort?.key === "decampment_timestamp" ? (sort.dir === "asc" ? "ascending" : "descending") : "none"}
                      >
                        Decampment
                        <ArrowUpDown className="w-4 h-4 text-muted-foreground" />
                      </button>
                    </TableHead>

                    <TableHead />
                  </TableRow>
                </TableHeader>

                <TableBody>
                  {evacueesLoading ? (
                    <TableRow>
                      <TableCell colSpan={6} className="py-10 text-center">
                        <div role="status" className="inline-flex flex-col items-center gap-3">
                          <svg
                            aria-hidden="true"
                            className="inline w-8 h-8 text-gray-200 animate-spin dark:text-gray-600 fill-green-500"
                            viewBox="0 0 100 101"
                            xmlns="http://www.w3.org/2000/svg"
                          >
                            <path d="M100 50.5908C100 78.2051 77.6142 100.591 50 100.591C22.3858 100.591 0 78.2051 0 50.5908C0 22.9766 22.3858 0.59082 50 0.59082C77.6142 0.59082 100 22.9766 100 50.5908ZM9.08144 50.5908C9.08144 73.1895 27.4013 91.5094 50 91.5094C72.5987 91.5094 90.9186 73.1895 90.9186 50.5908C90.9186 27.9921 72.5987 9.67226 50 9.67226C27.4013 9.67226 9.08144 27.9921 9.08144 50.5908Z" fill="currentColor" />
                            <path d="M93.9676 39.0409C96.393 38.4038 97.8624 35.9116 97.0079 33.5539C95.2932 28.8227 92.871 24.3692 89.8167 20.348C85.8452 15.1192 80.8826 10.7238 75.2124 7.41289C69.5422 4.10194 63.2754 1.94025 56.7698 1.05124C51.7666 0.367541 46.6976 0.446843 41.7345 1.27873C39.2613 1.69328 37.813 4.19778 38.4501 6.62326C39.0873 9.04874 41.5694 10.4717 44.0505 10.1071C47.8511 9.54855 51.7191 9.52689 55.5402 10.0491C60.8642 10.7766 65.9928 12.5457 70.6331 15.2552C75.2735 17.9648 79.3347 21.5619 82.5849 25.841C84.9175 28.9121 86.7997 32.2913 88.1811 35.8758C89.083 38.2158 91.5421 39.6781 93.9676 39.0409Z" fill="currentFill" />
                          </svg>
                          <span className="text-sm text-muted-foreground">Loading Registered Evacuees…</span>
                        </div>
                      </TableCell>
                    </TableRow>
                  ) : paginatedEvacuees.length === 0 ? (
                    <TableRow>
                      <TableCell colSpan={6} className="text-center text-muted-foreground py-8">
                        No results.
                      </TableCell>
                    </TableRow>
                  ) : (
                    paginatedEvacuees.map((evac, idx) => (
                      <TableRow key={idx} className="cursor-pointer hover:bg-gray-50" onClick={() => handleRowClick(evac.id)}>
                        <TableCell className="text-foreground font-medium">{evac.family_head_full_name}</TableCell>
                        <TableCell className="text-foreground">{evac.barangay}</TableCell>
                        <TableCell className="text-foreground">{evac.total_individuals.toLocaleString()}</TableCell>
                        <TableCell className="text-foreground">{evac.room_name}</TableCell>
                        <TableCell className="text-foreground">
                          {evac.decampment_timestamp ? (
                            <span title={evac.decampment_timestamp}>{formatDate(evac.decampment_timestamp)}</span>
                          ) : (
                            "—"
                          )}
                        </TableCell>
                        <TableCell className="flex justify-end items-center text-foreground">
                          <ArrowRight className="w-4 h-4 text-muted-foreground" />
                        </TableCell>
                      </TableRow>
                    ))
                  )}
                </TableBody>
              </Table>
            </div>
          </div>
>>>>>>> 77c5a178

            <div className="flex items-center justify-between">
              <div className="flex-1 text-sm text-muted-foreground">
                {paginatedEvacuees.length} of {totalRows} row(s) shown.
              </div>
              <Pagination
                currentPage={page}
                totalPages={totalPages}
                onPageChange={setPage}
                rowsPerPage={rowsPerPage}
                totalRows={totalRows}
                onRowsPerPageChange={(value) => setRowsPerPage(Number(value))}
              />
            </div>

            <FamilyDetailsModal
              isOpen={!!selectedFamily}
              onClose={handleCloseModal}
              evacuee={selectedFamily}
              centerName={
                selectedFamily?.view_family?.evacuation_center_name || ""
              }
              onEditMember={handleEditMember}
              canUpdateEvacuee={canUpdateEvacueeInformation}
              canUpdateFamily={canUpdateFamilyInformation}
            />

<<<<<<< HEAD
            <RegisterEvacueeModal
              isOpen={evacueeModalOpen}
              onClose={handleEvacueeModalClose}
              mode={evacueeModalMode}
              formData={formData}
              onFormChange={handleFormInputChange}
              onVulnerabilityChange={handleVulnerabilityChange}
              onSave={handleRegisterEvacuee}
              onFamilyHeadSearch={handleFamilyHeadSearchClick}
              centerId={centerId}
              canCreateFamilyInformation={canCreateFamilyInformation}
            />

            <SearchEvacueeModal
              isOpen={showSearchModal}
              onClose={() => setShowSearchModal(false)}
              searchName={searchName}
              onSearchChange={handleSearchChange}
              searchResults={searchResults}
              onSelectEvacuee={handleSelectEvacuee}
              onManualRegister={handleManualRegister}
              registeredIds={registeredEvacueeIds}
              canCreateFamilyInformation={canCreateFamilyInformation}
            />
            {/* Family Head Search Modal - Only visible with create_family_information permission */}
            {canCreateFamilyInformation && (
              <FamilyHeadSearchModal
                isOpen={showFamilyHeadSearchModal}
                onClose={() => setShowFamilyHeadSearchModal(false)}
                searchTerm={familyHeadSearchTerm}
                onSearchChange={handleFamilyHeadSearchChange}
                searchResults={familyHeadSearchResults}
                onSelectFamilyHead={handleFamilyHeadSelect}
                loading={fhLoading}
              />
            )}
          </div>
=======
          <FamilyDetailsModal
            isOpen={!!selectedFamily}
            onClose={handleCloseModal}
            evacuee={selectedFamily}
            centerName={selectedFamily?.view_family?.evacuation_center_name || ""}
            disasterStartDate={detail?.disaster?.disaster_start_date ?? null}
            onEditMember={handleEditMember}
            onSaved={refreshAll}
          />

          <RegisterEvacueeModal
            isOpen={evacueeModalOpen}
            onClose={handleEvacueeModalClose}
            mode={evacueeModalMode}
            formData={formData}
            onFormChange={handleFormInputChange}
            onVulnerabilityChange={handleVulnerabilityChange}
            onSave={handleRegisterEvacuee}
            onFamilyHeadSearch={handleFamilyHeadSearchClick}
            centerId={centerId}
          />

          <SearchEvacueeModal
            isOpen={showSearchModal}
            onClose={() => setShowSearchModal(false)}
            searchName={searchName}
            onSearchChange={handleSearchChange}
            searchResults={searchResults}
            onSelectEvacuee={handleSelectEvacuee}
            onManualRegister={handleManualRegister}
            registeredIds={registeredEvacueeIds}
            currentEventId={centerId}
            currentEcId={detail?.evacuation_center?.evacuation_center_id ?? null}
            currentDisasterId={detail?.disaster?.disasters_id ?? null}
          />

          <FamilyHeadSearchModal
            isOpen={showFamilyHeadSearchModal}
            onClose={() => setShowFamilyHeadSearchModal(false)}
            searchTerm={familyHeadSearchTerm}
            onSearchChange={handleFamilyHeadSearchChange}
            searchResults={familyHeadSearchResults}
            onSelectFamilyHead={handleFamilyHeadSelect}
            loading={fhLoading}
          />

          <RegisterBlockDialog open={regBlockOpen} onOpenChange={setRegBlockOpen} personName={regBlockName} ecName={regBlockEcName} />
>>>>>>> 77c5a178
        </div>
      )}
    </div>
  );
}<|MERGE_RESOLUTION|>--- conflicted
+++ resolved
@@ -26,20 +26,15 @@
 import { RegisterBlockDialog } from "@/components/modals/RegisterBlockDialog";
 import { differenceInYears } from "date-fns";
 import { mapEditPayloadToForm, mapSearchPayloadToForm } from "@/utils/mapEvacueePayload";
-<<<<<<< HEAD
-import type { SortKey, SortState } from "@/types/EvacuationCenterDetails";
 import { usePermissions } from "../contexts/PermissionContext";
 import { useSelector } from "react-redux";
 import { selectToken } from "../features/auth/authSlice";
-=======
->>>>>>> 77c5a178
 
 export default function EvacuationCenterDetail() {
   const navigate = useNavigate();
   const { id: encodedDisasterId, disasterEvacuationEventId: encodedCenterId } = useParams();
   const disasterId = decodeId(encodedDisasterId!);
   const centerId = decodeId(encodedCenterId!);
-<<<<<<< HEAD
   const { hasPermission } = usePermissions();
   const token = useSelector(selectToken);
   const canViewDashboardSpecific = hasPermission('view_dashboard_specific');
@@ -48,9 +43,6 @@
   const canCreateFamilyInformation = hasPermission('create_family_information');
   const canUpdateEvacueeInformation = hasPermission('update_evacuee_information');
   const canUpdateFamilyInformation = hasPermission('update_family_information');
-=======
-
->>>>>>> 77c5a178
   const [detail, setDetail] = useState<EvacuationCenterDetail | null>(null);
   const [statistics, setStatistics] = useState<EvacueeStatistics | null>(null);
   const [evacuees, setEvacuees] = useState<FamilyEvacueeInformation[]>([]);
@@ -148,87 +140,55 @@
 
   const fetchDetails = useCallback(async () => {
     try {
-      const res = await axios.get<EvacuationCenterDetail>(`http://localhost:3000/api/v1/evacuees/${centerId}/details`);
+      const res = await axios.get<EvacuationCenterDetail>(
+        `http://localhost:3000/api/v1/evacuees/${centerId}/details`,
+        {
+          headers: {
+            'Authorization': `Bearer ${token}`,
+            'Content-Type': 'application/json'
+          }
+        }
+      );
       setDetail(res.data);
     } catch {
     }
-  }, [centerId]);
-
-<<<<<<< HEAD
-    const fetchDetails = async () => {
-      try {
-        const res = await axios.get<EvacuationCenterDetail>(
-          `http://localhost:3000/api/v1/evacuees/${centerId}/details`,
-          {
-            headers: {
-              'Authorization': `Bearer ${token}`,
-              'Content-Type': 'application/json'
-            }
-          }
-        );
-        setDetail(res.data);
-      } catch (err) {
-        console.error("❌ Error fetching details:", err);
-      }
-    };
-    const fetchStatistics = async () => {
-      try {
-        const res = await axios.get<EvacueeStatistics>(
-          `http://localhost:3000/api/v1/evacuees/${centerId}/evacuee-statistics`,
-          {
-            headers: {
-              'Authorization': `Bearer ${token}`,
-              'Content-Type': 'application/json'
-            }
-          }
-        );
-        setStatistics(res.data);
-      } catch (err) {
-        console.error("❌ Error fetching statistics:", err);
-      }
-    };
-
-    const fetchEvacuees = async () => {
-      setEvacueesLoading(true);
-      try {
-        const res = await axios.get<FamilyEvacueeInformation[]>(
-          `http://localhost:3000/api/v1/evacuees/${centerId}/evacuees-information`,
-          {
-            headers: {
-              'Authorization': `Bearer ${token}`,
-              'Content-Type': 'application/json'
-            }
-          }
-        );
-        setEvacuees(Array.isArray(res.data) ? res.data : []);
-      } catch (err) {
-        console.error("❌ Error fetching evacuees:", err);
-      } finally {
-        setEvacueesLoading(false);
-      }
-    };
-
-=======
+  }, [centerId, token]);
+
   const fetchStatistics = useCallback(async () => {
     try {
-      const res = await axios.get<EvacueeStatistics>(`http://localhost:3000/api/v1/evacuees/${centerId}/evacuee-statistics`);
+      const res = await axios.get<EvacueeStatistics>(
+        `http://localhost:3000/api/v1/evacuees/${centerId}/evacuee-statistics`,
+        {
+          headers: {
+            'Authorization': `Bearer ${token}`,
+            'Content-Type': 'application/json'
+          }
+        }
+      );
       setStatistics(res.data);
     } catch {
     }
-  }, [centerId]);
->>>>>>> 77c5a178
+  }, [centerId, token]);
 
   const fetchEvacueesList = useCallback(async () => {
     setEvacueesLoading(true);
     try {
-      const res = await axios.get<FamilyEvacueeInformation[]>(`http://localhost:3000/api/v1/evacuees/${centerId}/evacuees-information`);
+      const res = await axios.get<FamilyEvacueeInformation[]>(
+        `http://localhost:3000/api/v1/evacuees/${centerId}/evacuees-information`,
+        {
+          headers: {
+            'Authorization': `Bearer ${token}`,
+            'Content-Type': 'application/json'
+          }
+        }
+      );
       setEvacuees(Array.isArray(res.data) ? res.data : []);
     } catch {
       setEvacuees([]);
     } finally {
       setEvacueesLoading(false);
     }
-  }, [centerId]);
+  }, [centerId, token]);
 
   const refreshAll = useCallback(async () => {
     await Promise.all([fetchEvacueesList(), fetchDetails(), fetchStatistics()]);
@@ -239,45 +199,49 @@
     if (!centerId || isNaN(Number(centerId))) {
       console.warn("❌ Invalid decoded centerId:", centerId);
       return;
-  }
-  refreshAll();
+    }
+    refreshAll();
   }, [centerId, disasterId, refreshAll]);
 
+const { paginatedEvacuees, totalRows, totalPages } = useMemo(() => {
+  const base = Array.isArray(evacuees) ? evacuees : [];
+
+  // text search
+  const q = search.trim().toLowerCase();
+  const searched = q
+    ? base.filter(
+        (evac) =>
+          evac.family_head_full_name.toLowerCase().includes(q) ||
+          evac.barangay.toLowerCase().includes(q)
+      )
+    : base;
+
+  // default: newest registrations first
+  const defaultSorted = [...searched].sort(
+    (a, b) => getRegisteredAt(b) - getRegisteredAt(a)
+  );
+
+  // apply column sort (if user clicked headers)
+  const sorted = sort ? sortRows(defaultSorted, sort) : defaultSorted;
+
+  // paginate
+  const totalRows = sorted.length;
+  const totalPages = Math.max(1, Math.ceil(totalRows / rowsPerPage));
+  const start = (page - 1) * rowsPerPage;
+  const end = start + rowsPerPage;
+
+  return {
+    paginatedEvacuees: sorted.slice(start, end),
+    totalRows,
+    totalPages,
+  };
+}, [evacuees, search, sort, page, rowsPerPage]);
 
   useEffect(() => {
     if (!selectedFamily) return;
     const updated = evacuees.find((e) => e.id === selectedFamily.id);
     if (updated) setSelectedFamily(updated);
   }, [evacuees, selectedFamily?.id]);
-
-  const { paginatedEvacuees, totalRows, totalPages } = useMemo(() => {
-    const base = Array.isArray(evacuees) ? evacuees : [];
-
-    const q = search.trim().toLowerCase();
-    const searched = q
-      ? base.filter((evac) => evac.family_head_full_name.toLowerCase().includes(q) || evac.barangay.toLowerCase().includes(q))
-      : base;
-
-    const defaultSorted = [...searched].sort((a, b) => {
-      const aDecamped = Boolean(a.decampment_timestamp);
-      const bDecamped = Boolean(b.decampment_timestamp);
-      if (aDecamped !== bDecamped) return aDecamped ? 1 : -1;
-      return getRegisteredAt(b) - getRegisteredAt(a);
-    });
-
-    const sorted = sort ? sortRows(defaultSorted, sort) : defaultSorted;
-
-    const totalRows = sorted.length;
-    const totalPages = Math.max(1, Math.ceil(totalRows / rowsPerPage));
-    const start = (page - 1) * rowsPerPage;
-    const end = start + rowsPerPage;
-
-    return {
-      paginatedEvacuees: sorted.slice(start, end),
-      totalRows,
-      totalPages,
-    };
-  }, [evacuees, search, sort, page, rowsPerPage]);
 
   // Add state for modal mode and form data
   const [evacueeModalOpen, setEvacueeModalOpen] = useState(false);
@@ -326,7 +290,6 @@
       const evacueeResidentId = (member as any).evacuee_resident_id ?? (member as any).evacuee_id;
       if (!evacueeResidentId) return;
 
-<<<<<<< HEAD
       const res = await axios.get<EditEvacueeApi>(
         `http://localhost:3000/api/v1/evacuees/${centerId}/${evacueeResidentId}/edit`,
         {
@@ -336,9 +299,6 @@
           }
         }
       );
-=======
-      const res = await axios.get<EditEvacueeApi>(`http://localhost:3000/api/v1/evacuees/${centerId}/${evacueeResidentId}/edit`);
->>>>>>> 77c5a178
       const data = res.data;
       const mapped = mapEditPayloadToForm(data);
 
@@ -370,10 +330,9 @@
     }
 
     try {
-<<<<<<< HEAD
       const { data } = await axios.get<any[]>(
         "http://localhost:3000/api/v1/evacuees/search",
-        { 
+        {
           params: { name: value },
           headers: {
             'Authorization': `Bearer ${token}`,
@@ -381,9 +340,6 @@
           }
         }
       );
-=======
-      const { data } = await axios.get<any[]>("http://localhost:3000/api/v1/evacuees/search", { params: { name: value } });
->>>>>>> 77c5a178
       setSearchResults(Array.isArray(data) ? data : []);
     } catch {
       setSearchResults([]);
@@ -561,7 +517,6 @@
   }
 
   const handleRegisterEvacuee = async () => {
-<<<<<<< HEAD
     // Check permission for edit mode
     if (evacueeModalMode === "edit" && !canUpdateEvacueeInformation) {
       console.warn("User does not have permission to update evacuee information");
@@ -575,8 +530,6 @@
       searchEvacuationRoom: formData.searchEvacuationRoom,
     });
 
-=======
->>>>>>> 77c5a178
     try {
       const birthdate = new Date(formData.birthday);
       const age = differenceInYears(new Date(), birthdate);
@@ -618,8 +571,6 @@
       };
 
       if (evacueeModalMode === "register") {
-<<<<<<< HEAD
-        console.log("[handleRegisterEvacuee] POST /evacuees");
         const resp = await axios.post(
           "http://localhost:3000/api/v1/evacuees",
           payload,
@@ -630,23 +581,14 @@
             }
           }
         );
-        console.log("[handleRegisterEvacuee] POST OK", resp.status, resp.data);
       } else if (evacueeModalMode === "edit" && selectedEvacuee?.id) {
         const url = `http://localhost:3000/api/v1/evacuees/${selectedEvacuee.id}`;
-        console.log("[handleRegisterEvacuee] PUT", url);
         const resp = await axios.put(url, payload, {
           headers: {
             'Authorization': `Bearer ${token}`,
             'Content-Type': 'application/json'
           }
         });
-        console.log("[handleRegisterEvacuee] PUT OK", resp.status, resp.data);
-=======
-        await axios.post("http://localhost:3000/api/v1/evacuees", payload);
-      } else if (evacueeModalMode === "edit" && selectedEvacuee?.id) {
-        const url = `http://localhost:3000/api/v1/evacuees/${selectedEvacuee.id}`;
-        await axios.put(url, payload);
->>>>>>> 77c5a178
       } else {
         return;
       }
@@ -743,7 +685,6 @@
       </div>
 
       {/* Center Summary & Statistics */}
-<<<<<<< HEAD
       {canViewDashboardSpecific && (
         <div className="grid grid-cols-1 md:grid-cols-2 gap-6 mb-10">
           <div className="md:col-span-1">
@@ -757,16 +698,6 @@
                 <RegisteredEvacueesCard count={evacueesCount} />
                 <ECCapacityCard count={capacityCount} />
               </div>
-=======
-      <div className="grid grid-cols-1 md:grid-cols-2 gap-6 mb-10">
-        <div className="md:col-span-1">
-          <EvacuationCenterNameCard name={centerName} barangay={centerBarangay} />
-          <div className="flex flex-col gap-6 mt-5">
-            <div className="grid grid-cols-1 md:grid-cols-2 gap-4">
-              <RegisteredFamiliesCard count={familiesCount} />
-              <RegisteredEvacueesCard count={evacueesCount} />
-              <ECCapacityCard count={capacityCount} />
->>>>>>> 77c5a178
             </div>
           </div>
           <Card className="md:col-span-1 shadow-sm border border-border">
@@ -780,10 +711,9 @@
             </CardContent>
           </Card>
         </div>
-<<<<<<< HEAD
       )}
 
-            {/* Registered Evacuees Table - Only visible with view_family_information permission */}
+      {/* Registered Evacuees Table - Only visible with view_family_information permission */}
       {canViewFamilyInformation && (
         <div className="py-1">
           <div className="space-y-4">
@@ -814,34 +744,8 @@
                   <span className="text-lg">+</span> Register Evacuee
                 </Button>
               )}
-=======
-        <Card className="md:col-span-1 shadow-sm border border-border">
-          <CardHeader className="pb-2">
-            <CardTitle className="text-xl font-bold leading-tight mb-0">Evacuees Statistics</CardTitle>
-          </CardHeader>
-          <CardContent>
-            <EvacueeStatisticsChart data={chartData} />
-          </CardContent>
-        </Card>
-      </div>
-
-      {/* Registered Evacuees Table */}
-      <div className="py-1">
-        <div className="space-y-4">
-          <div className="flex items-center justify-between">
-            <h3 className="text-2xl font-bold">
-              Registered Evacuees
-              <span className="ml-2 text-md text-muted-foreground">(per Family)</span>
-            </h3>
-          </div>
-
-          <div className="flex flex-col sm:flex-row sm:items-center sm:justify-between gap-4 w-full">
-            <div className="w-full max-w-xs">
-              <Input placeholder="Search" value={search} onChange={(e) => setSearch(e.target.value)} className="w-full border-border" />
->>>>>>> 77c5a178
             </div>
 
-<<<<<<< HEAD
             <div className="rounded-md border border-input">
               <div className="max-h-[70vh] overflow-x-auto overflow-y-auto pr-2 pb-2 [&::-webkit-scrollbar]:w-2 [&::-webkit-scrollbar]:h-2 [&::-webkit-scrollbar-track]:rounded-full [&::-webkit-scrollbar-track]:bg-gray-100 [&::-webkit-scrollbar-thumb]:rounded-full [&::-webkit-scrollbar-thumb]:bg-gray-300 [&::-webkit-scrollbar-corner]:bg-transparent dark:[&::-webkit-scrollbar-track]:bg-neutral-700 dark:[&::-webkit-scrollbar-thumb]:bg-neutral-500 [scrollbar-width:thin] [scrollbar-color:rgb(209_213_219)_transparent] dark:[scrollbar-color:rgb(115_115_115)_transparent]">
                 <Table className="text-sm">
@@ -969,105 +873,6 @@
                 </Table>
               </div>
             </div>
-=======
-          <div className="rounded-md border border-input">
-            <div className="max-h-[70vh] overflow-x-auto overflow-y-auto pr-2 pb-2 [&::-webkit-scrollbar]:w-2 [&::-webkit-scrollbar]:h-2 [&::-webkit-scrollbar-track]:rounded-full [&::-webkit-scrollbar-track]:bg-gray-100 [&::-webkit-scrollbar-thumb]:rounded-full [&::-webkit-scrollbar-thumb]:bg-gray-300 [&::-webkit-scrollbar-corner]:bg-transparent dark:[&::-webkit-scrollbar-track]:bg-neutral-700 dark:[&::-webkit-scrollbar-thumb]:bg-neutral-500 [scrollbar-width:thin] [scrollbar-color:rgb(209_213_219)_transparent] dark:[scrollbar-color:rgb(115_115_115)_transparent]">
-              <Table className="text-sm">
-                <TableHeader className="bg-gray-50">
-                  <TableRow>
-                    <TableHead className="text-left font-semibold">
-                      <button
-                        type="button"
-                        onClick={() => toggleSort("family_head_full_name")}
-                        className="inline-flex items-center gap-1 hover:text-gray-900"
-                        aria-sort={sort?.key === "family_head_full_name" ? (sort.dir === "asc" ? "ascending" : "descending") : "none"}
-                      >
-                        Family Head
-                        <ArrowUpDown className="w-4 h-4 text-muted-foreground" />
-                      </button>
-                    </TableHead>
-
-                    <TableHead className="text-left font-semibold">Barangay</TableHead>
-
-                    <TableHead className="text-left font-semibold">
-                      <button
-                        type="button"
-                        onClick={() => toggleSort("total_individuals")}
-                        className="inline-flex items-center gap-1 hover:text-gray-900"
-                        aria-sort={sort?.key === "total_individuals" ? (sort.dir === "asc" ? "ascending" : "descending") : "none"}
-                      >
-                        Total Individuals
-                        <ArrowUpDown className="w-4 h-4 text-muted-foreground" />
-                      </button>
-                    </TableHead>
-
-                    <TableHead className="text-left font-semibold">Room Name</TableHead>
-
-                    <TableHead className="text-left font-semibold">
-                      <button
-                        type="button"
-                        onClick={() => toggleSort("decampment_timestamp")}
-                        className="inline-flex items-center gap-1 hover:text-gray-900"
-                        aria-sort={sort?.key === "decampment_timestamp" ? (sort.dir === "asc" ? "ascending" : "descending") : "none"}
-                      >
-                        Decampment
-                        <ArrowUpDown className="w-4 h-4 text-muted-foreground" />
-                      </button>
-                    </TableHead>
-
-                    <TableHead />
-                  </TableRow>
-                </TableHeader>
-
-                <TableBody>
-                  {evacueesLoading ? (
-                    <TableRow>
-                      <TableCell colSpan={6} className="py-10 text-center">
-                        <div role="status" className="inline-flex flex-col items-center gap-3">
-                          <svg
-                            aria-hidden="true"
-                            className="inline w-8 h-8 text-gray-200 animate-spin dark:text-gray-600 fill-green-500"
-                            viewBox="0 0 100 101"
-                            xmlns="http://www.w3.org/2000/svg"
-                          >
-                            <path d="M100 50.5908C100 78.2051 77.6142 100.591 50 100.591C22.3858 100.591 0 78.2051 0 50.5908C0 22.9766 22.3858 0.59082 50 0.59082C77.6142 0.59082 100 22.9766 100 50.5908ZM9.08144 50.5908C9.08144 73.1895 27.4013 91.5094 50 91.5094C72.5987 91.5094 90.9186 73.1895 90.9186 50.5908C90.9186 27.9921 72.5987 9.67226 50 9.67226C27.4013 9.67226 9.08144 27.9921 9.08144 50.5908Z" fill="currentColor" />
-                            <path d="M93.9676 39.0409C96.393 38.4038 97.8624 35.9116 97.0079 33.5539C95.2932 28.8227 92.871 24.3692 89.8167 20.348C85.8452 15.1192 80.8826 10.7238 75.2124 7.41289C69.5422 4.10194 63.2754 1.94025 56.7698 1.05124C51.7666 0.367541 46.6976 0.446843 41.7345 1.27873C39.2613 1.69328 37.813 4.19778 38.4501 6.62326C39.0873 9.04874 41.5694 10.4717 44.0505 10.1071C47.8511 9.54855 51.7191 9.52689 55.5402 10.0491C60.8642 10.7766 65.9928 12.5457 70.6331 15.2552C75.2735 17.9648 79.3347 21.5619 82.5849 25.841C84.9175 28.9121 86.7997 32.2913 88.1811 35.8758C89.083 38.2158 91.5421 39.6781 93.9676 39.0409Z" fill="currentFill" />
-                          </svg>
-                          <span className="text-sm text-muted-foreground">Loading Registered Evacuees…</span>
-                        </div>
-                      </TableCell>
-                    </TableRow>
-                  ) : paginatedEvacuees.length === 0 ? (
-                    <TableRow>
-                      <TableCell colSpan={6} className="text-center text-muted-foreground py-8">
-                        No results.
-                      </TableCell>
-                    </TableRow>
-                  ) : (
-                    paginatedEvacuees.map((evac, idx) => (
-                      <TableRow key={idx} className="cursor-pointer hover:bg-gray-50" onClick={() => handleRowClick(evac.id)}>
-                        <TableCell className="text-foreground font-medium">{evac.family_head_full_name}</TableCell>
-                        <TableCell className="text-foreground">{evac.barangay}</TableCell>
-                        <TableCell className="text-foreground">{evac.total_individuals.toLocaleString()}</TableCell>
-                        <TableCell className="text-foreground">{evac.room_name}</TableCell>
-                        <TableCell className="text-foreground">
-                          {evac.decampment_timestamp ? (
-                            <span title={evac.decampment_timestamp}>{formatDate(evac.decampment_timestamp)}</span>
-                          ) : (
-                            "—"
-                          )}
-                        </TableCell>
-                        <TableCell className="flex justify-end items-center text-foreground">
-                          <ArrowRight className="w-4 h-4 text-muted-foreground" />
-                        </TableCell>
-                      </TableRow>
-                    ))
-                  )}
-                </TableBody>
-              </Table>
-            </div>
-          </div>
->>>>>>> 77c5a178
 
             <div className="flex items-center justify-between">
               <div className="flex-1 text-sm text-muted-foreground">
@@ -1091,11 +896,8 @@
                 selectedFamily?.view_family?.evacuation_center_name || ""
               }
               onEditMember={handleEditMember}
-              canUpdateEvacuee={canUpdateEvacueeInformation}
-              canUpdateFamily={canUpdateFamilyInformation}
             />
 
-<<<<<<< HEAD
             <RegisterEvacueeModal
               isOpen={evacueeModalOpen}
               onClose={handleEvacueeModalClose}
@@ -1119,6 +921,9 @@
               onManualRegister={handleManualRegister}
               registeredIds={registeredEvacueeIds}
               canCreateFamilyInformation={canCreateFamilyInformation}
+              currentEventId={centerId}
+              currentEcId={detail?.evacuation_center?.evacuation_center_id ?? null}
+              currentDisasterId={detail?.disaster?.disasters_id ?? null}
             />
             {/* Family Head Search Modal - Only visible with create_family_information permission */}
             {canCreateFamilyInformation && (
@@ -1133,55 +938,6 @@
               />
             )}
           </div>
-=======
-          <FamilyDetailsModal
-            isOpen={!!selectedFamily}
-            onClose={handleCloseModal}
-            evacuee={selectedFamily}
-            centerName={selectedFamily?.view_family?.evacuation_center_name || ""}
-            disasterStartDate={detail?.disaster?.disaster_start_date ?? null}
-            onEditMember={handleEditMember}
-            onSaved={refreshAll}
-          />
-
-          <RegisterEvacueeModal
-            isOpen={evacueeModalOpen}
-            onClose={handleEvacueeModalClose}
-            mode={evacueeModalMode}
-            formData={formData}
-            onFormChange={handleFormInputChange}
-            onVulnerabilityChange={handleVulnerabilityChange}
-            onSave={handleRegisterEvacuee}
-            onFamilyHeadSearch={handleFamilyHeadSearchClick}
-            centerId={centerId}
-          />
-
-          <SearchEvacueeModal
-            isOpen={showSearchModal}
-            onClose={() => setShowSearchModal(false)}
-            searchName={searchName}
-            onSearchChange={handleSearchChange}
-            searchResults={searchResults}
-            onSelectEvacuee={handleSelectEvacuee}
-            onManualRegister={handleManualRegister}
-            registeredIds={registeredEvacueeIds}
-            currentEventId={centerId}
-            currentEcId={detail?.evacuation_center?.evacuation_center_id ?? null}
-            currentDisasterId={detail?.disaster?.disasters_id ?? null}
-          />
-
-          <FamilyHeadSearchModal
-            isOpen={showFamilyHeadSearchModal}
-            onClose={() => setShowFamilyHeadSearchModal(false)}
-            searchTerm={familyHeadSearchTerm}
-            onSearchChange={handleFamilyHeadSearchChange}
-            searchResults={familyHeadSearchResults}
-            onSelectFamilyHead={handleFamilyHeadSelect}
-            loading={fhLoading}
-          />
-
-          <RegisterBlockDialog open={regBlockOpen} onOpenChange={setRegBlockOpen} personName={regBlockName} ecName={regBlockEcName} />
->>>>>>> 77c5a178
         </div>
       )}
     </div>
