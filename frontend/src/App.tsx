--- conflicted
+++ resolved
@@ -15,17 +15,12 @@
 import Reports from './pages/Reports';
 import EvacuationInfo from './pages/EvacuationInfo'; 
 import Profile from './pages/Profile';
-<<<<<<< HEAD
-
-import DisasterDetail from './pages/DisasterDetail';
-import EvacuationCenterDetail from './pages/EvacuationCenterDetail';
-
-function App() {
-=======
 import Login from './pages/Login';
 import ForgotPassword from './pages/ForgotPassword';
 import ForgotPassword1 from './pages/ForgotPassword1';
 import ForgotPassword2 from './pages/ForgotPassword2';
+import DisasterDetail from './pages/DisasterDetail';
+import EvacuationCenterDetail from './pages/EvacuationCenterDetail';
 
 // Protected Route Component
 interface ProtectedRouteProps {
@@ -44,32 +39,13 @@
 
 // Layout Component for authenticated pages
 function AppLayout({ children }: { children: React.ReactNode }) {
->>>>>>> 296592a1
   return (
     <div className="flex h-screen w-screen">
       <SideNav />
       <div className="flex flex-col flex-1">
         <TopNav />
-<<<<<<< HEAD
-        <div className="flex-1 overflow-y-auto">
-          <Routes>
-            <Route path="/" element={<Dashboard />} />
-            <Route path="/dashboard" element={<Dashboard />} />
-            <Route path="/map" element={<Map/>} />
-            <Route path="/evacuation-information" element={<EvacuationInfo/>} />
-            <Route path="/evacuation-centers" element={<EvacuationCenters/>} />
-            <Route path="/reports" element={<Reports/>} />
-            <Route path="/emergency-hotlines" element={<EmergencyHotlines/>} />
-            <Route path="/announcements" element={<Announcements/>} />
-            <Route path="/user-management" element={<UserManagement/>} />
-            <Route path="/profile" element={<Profile/>} />
-            <Route path="/evacuation-information/:id" element={<DisasterDetail/>} />
-            <Route path="/evacuation-information/:disasterName/:centerName" element={<EvacuationCenterDetail/>} />
-          </Routes>
-=======
         <div className="flex-1 p-4 overflow-y-auto">
           {children}
->>>>>>> 296592a1
         </div>
       </div>
     </div>
@@ -143,10 +119,10 @@
           </ProtectedRoute>
         } />
         
-        <Route path="/evacuee-informations" element={
-          <ProtectedRoute>
-            <AppLayout>
-              <Evacuees />
+        <Route path="/evacuation-information" element={
+          <ProtectedRoute>
+            <AppLayout>
+              <EvacuationInfo />
             </AppLayout>
           </ProtectedRoute>
         } />
@@ -203,6 +179,22 @@
           <ProtectedRoute>
             <AppLayout>
               <Profile />
+            </AppLayout>
+          </ProtectedRoute>
+        } />
+
+        <Route path="/evacuation-information/:id" element={
+          <ProtectedRoute>
+            <AppLayout>
+              <DisasterDetail />
+            </AppLayout>
+          </ProtectedRoute>
+        } />
+
+        <Route path="/evacuation-information/:disasterName/:centerName" element={
+          <ProtectedRoute>
+            <AppLayout>
+              <EvacuationCenterDetail />
             </AppLayout>
           </ProtectedRoute>
         } />
