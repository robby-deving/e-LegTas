import { Routes, Route, Navigate } from 'react-router-dom';
import { useSelector } from 'react-redux';
import { selectIsAuthenticated } from './features/auth/authSlice';
import { PermissionProvider } from './contexts/PermissionContext';
import { useAutoLogoutOnTokenExpiry } from './features/auth/useAutoLogoutOnTokenExpiry';
import { useAutoRefreshToken } from './features/auth/useAutoRefreshToken';
import TopNav from './components/TopNav';
import SideNav from './components/SideNav';
import Dashboard from './pages/Dashboard';
import Map from './pages/Map';
import EvacuationCenters from './pages/EvacuationCenters';
import EmergencyHotlines from './pages/EmergencyHotlines';
import Announcements from './pages/Announcements';
import UserManagement from './pages/UserManagement';
import RoleModuleConfig from './pages/RoleModuleConfig';
import Reports from './pages/Reports';
import EvacuationInfo from './pages/EvacuationInfo'; 
import Profile from './pages/Profile';
import Login from './pages/Login';
import ForgotPassword from './pages/ForgotPassword';
import ForgotPassword1 from './pages/ForgotPassword1';
import ForgotPassword2 from './pages/ForgotPassword2';
import DisasterDetail from './pages/DisasterDetail';
import EvacuationCenterDetail from './pages/EvacuationCenterDetail';

// Protected Route Component
interface ProtectedRouteProps {
  children: React.ReactNode;
}

function ProtectedRoute({ children }: ProtectedRouteProps) {
  const isAuthenticated = useSelector(selectIsAuthenticated);
  
  if (!isAuthenticated) {
    return <Navigate to="/login" replace />;
  }
  
  return <>{children}</>;
}

// Layout Component for authenticated pages
function AppLayout({ children }: { children: React.ReactNode }) {
  return (
    <div className="flex h-screen w-screen overflow-hidden md:flex-row">
      <SideNav />
      <div className="flex flex-col flex-1 overflow-hidden">
        <TopNav />
<<<<<<< HEAD
        <div className="flex-1 p-4 overflow-y-auto">
          {children}
=======
        <div className="flex-1 overflow-y-auto">
          <Routes>
            <Route path="/" element={<Dashboard />} />
            <Route path="/dashboard" element={<Dashboard />} />
            <Route path="/map" element={<Map/>} />
            <Route path="/evacuation-information" element={<EvacuationInfo/>} />
            <Route path="/evacuation-centers" element={<EvacuationCenters/>} />
            <Route path="/reports" element={<Reports/>} />
            <Route path="/emergency-hotlines" element={<EmergencyHotlines/>} />
            <Route path="/announcements" element={<Announcements/>} />
            <Route path="/user-management" element={<UserManagement/>} />
            <Route path="/profile" element={<Profile/>} />
            <Route path="/evacuation-information/:id" element={<DisasterDetail/>} />
            <Route path="/evacuation-information/:id/:disasterEvacuationEventId" element={<EvacuationCenterDetail/>} />
          </Routes>
>>>>>>> 054b49c7
        </div>
      </div>
    </div>
  );
}

function App() {
  const isAuthenticated = useSelector(selectIsAuthenticated);
  useAutoLogoutOnTokenExpiry();
  useAutoRefreshToken();

  return (
    <PermissionProvider>
      <Routes>
        {/* Redirect root to appropriate page based on auth status */}
        <Route 
          path="/" 
          element={
            isAuthenticated ? 
              <Navigate to="/dashboard" replace /> : 
              <Navigate to="/login" replace />
          } 
        />
        
        {/* Login routes - redirect to dashboard if already authenticated */}
        <Route 
          path="/login" 
          element={
            isAuthenticated ? 
              <Navigate to="/dashboard" replace /> : 
              <Login />
          } 
        />
        <Route 
          path="/forgot-password" 
          element={
            isAuthenticated ? 
              <Navigate to="/dashboard" replace /> : 
              <ForgotPassword />
          } 
        />
        <Route 
          path="/forgot-password/verify" 
          element={
            isAuthenticated ? 
              <Navigate to="/dashboard" replace /> : 
              <ForgotPassword1 />
          } 
        />
        <Route 
          path="/forgot-password/reset" 
          element={
            isAuthenticated ? 
              <Navigate to="/dashboard" replace /> : 
              <ForgotPassword2 />
          } 
        />

        {/* Protected routes with layout */}
        <Route path="/dashboard" element={
          <ProtectedRoute>
            <AppLayout>
              <Dashboard />
            </AppLayout>
          </ProtectedRoute>
        } />
        
        <Route path="/map" element={
          <ProtectedRoute>
            <AppLayout>
              <Map />
            </AppLayout>
          </ProtectedRoute>
        } />
        
        <Route path="/evacuation-information" element={
          <ProtectedRoute>
            <AppLayout>
              <EvacuationInfo />
            </AppLayout>
          </ProtectedRoute>
        } />
        
        <Route path="/evacuation-centers" element={
          <ProtectedRoute>
            <AppLayout>
              <EvacuationCenters />
            </AppLayout>
          </ProtectedRoute>
        } />
        
        <Route path="/reports" element={
          <ProtectedRoute>
            <AppLayout>
              <Reports />
            </AppLayout>
          </ProtectedRoute>
        } />
        
        <Route path="/emergency-hotlines" element={
          <ProtectedRoute>
            <AppLayout>
              <EmergencyHotlines />
            </AppLayout>
          </ProtectedRoute>
        } />
        
        <Route path="/announcements" element={
          <ProtectedRoute>
            <AppLayout>
              <Announcements />
            </AppLayout>
          </ProtectedRoute>
        } />
        
        <Route path="/user-management" element={
          <ProtectedRoute>
            <AppLayout>
              <UserManagement />
            </AppLayout>
          </ProtectedRoute>
        } />
        
        <Route path="/role-module-config" element={
          <ProtectedRoute>
            <AppLayout>
              <RoleModuleConfig />
            </AppLayout>
          </ProtectedRoute>
        } />
        
        <Route path="/profile" element={
          <ProtectedRoute>
            <AppLayout>
              <Profile />
            </AppLayout>
          </ProtectedRoute>
        } />

        <Route path="/evacuation-information/:id" element={
          <ProtectedRoute>
            <AppLayout>
              <DisasterDetail />
            </AppLayout>
          </ProtectedRoute>
        } />

        <Route path="/evacuation-information/:disasterName/:centerName" element={
          <ProtectedRoute>
            <AppLayout>
              <EvacuationCenterDetail />
            </AppLayout>
          </ProtectedRoute>
        } />
      </Routes>
    </PermissionProvider>
  );
}

export default App;<|MERGE_RESOLUTION|>--- conflicted
+++ resolved
@@ -45,26 +45,8 @@
       <SideNav />
       <div className="flex flex-col flex-1 overflow-hidden">
         <TopNav />
-<<<<<<< HEAD
         <div className="flex-1 p-4 overflow-y-auto">
           {children}
-=======
-        <div className="flex-1 overflow-y-auto">
-          <Routes>
-            <Route path="/" element={<Dashboard />} />
-            <Route path="/dashboard" element={<Dashboard />} />
-            <Route path="/map" element={<Map/>} />
-            <Route path="/evacuation-information" element={<EvacuationInfo/>} />
-            <Route path="/evacuation-centers" element={<EvacuationCenters/>} />
-            <Route path="/reports" element={<Reports/>} />
-            <Route path="/emergency-hotlines" element={<EmergencyHotlines/>} />
-            <Route path="/announcements" element={<Announcements/>} />
-            <Route path="/user-management" element={<UserManagement/>} />
-            <Route path="/profile" element={<Profile/>} />
-            <Route path="/evacuation-information/:id" element={<DisasterDetail/>} />
-            <Route path="/evacuation-information/:id/:disasterEvacuationEventId" element={<EvacuationCenterDetail/>} />
-          </Routes>
->>>>>>> 054b49c7
         </div>
       </div>
     </div>
@@ -203,6 +185,7 @@
             </AppLayout>
           </ProtectedRoute>
         } />
+        
 
         <Route path="/evacuation-information/:id" element={
           <ProtectedRoute>
@@ -211,14 +194,14 @@
             </AppLayout>
           </ProtectedRoute>
         } />
-
-        <Route path="/evacuation-information/:disasterName/:centerName" element={
+        <Route path="/evacuation-information/:id/:disasterEvacuationEventId" element={
           <ProtectedRoute>
             <AppLayout>
               <EvacuationCenterDetail />
             </AppLayout>
           </ProtectedRoute>
         } />
+
       </Routes>
     </PermissionProvider>
   );
