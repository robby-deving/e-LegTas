--- conflicted
+++ resolved
@@ -51,24 +51,7 @@
       <div className="flex flex-col flex-1 overflow-hidden">
         <TopNav />
         <div className="flex-1 p-4 overflow-y-auto">
-<<<<<<< HEAD
-          <Routes>
-            <Route path="/" element={<Dashboard />} />
-            <Route path="/dashboard" element={<Dashboard />} />
-            <Route path="/map" element={<Map/>} />
-            <Route path="/evacuee-informations" element={<Evacuees/>} />
-            <Route path="/evacuation-centers" element={<EvacuationCenters/>} />
-            <Route path="/reports" element={<Reports/>} />
-            <Route path="/emergency-hotlines" element={<EmergencyHotlines/>} />
-            <Route path="/announcements" element={<Announcements/>} />
-            <Route path="/user-management" element={<UserManagement/>} />
-            <Route path="/profile" element={<Profile/>} />
-
-            
-          </Routes>
-=======
           {children}
->>>>>>> a7ed430a
         </div>
       </div>
     </div>
