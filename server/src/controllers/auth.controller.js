const { createClient } = require('@supabase/supabase-js');
const { sendOTPEmail } = require('../services/emailService');
const dotenv = require('dotenv');

dotenv.config();

const supabaseUrl = process.env.SUPABASE_URL;
const supabaseServiceKey = process.env.SUPABASE_SERVICE_ROLE_KEY;

if (!supabaseUrl || !supabaseServiceKey) {
  throw new Error('Missing Supabase environment variables. Check your .env file.');
}

const supabaseAdmin = createClient(supabaseUrl, supabaseServiceKey, {
  auth: {
    autoRefreshToken: false,
    persistSession: false
  }
});

const generateOTP = () => {
  return Math.floor(100000 + Math.random() * 900000).toString();
};

const resetPassword = async (req, res) => {
  try {
    console.log('Reset password request received:', req.body);
    
    const { userId, newPassword } = req.body;

    if (!userId || !newPassword) {
      console.error('Missing fields:', { userId: !!userId, newPassword: !!newPassword });
      return res.status(400).json({ message: 'Missing required fields' });
    }

    console.log('Received userId (could be employee_number or auth user id):', userId);

    // First, try to find user by employee_number if userId looks like an employee number
    let userProfile = null;
    let authUserId = null;

    // Check if userId looks like an employee number (contains hyphens)
    if (userId.includes('-')) {
      console.log('Looking up user by employee_number:', userId);
      
      // Find user by employee_number and get their auth user_id
      const { data: userData, error: userError } = await supabaseAdmin
        .from('users')
        .select(`
          id,
          employee_number,
          users_profile!inner (
            id,
            email,
            user_id
          )
        `)
        .eq('employee_number', userId)
        .is('deleted_at', null)  // Exclude soft-deleted users
        .single();

      if (userError || !userData) {
        console.error('User not found by employee_number:', userError);
        return res.status(404).json({ message: 'User not found' });
      }

      userProfile = userData.users_profile;
      authUserId = userData.users_profile.user_id;
      console.log('Found user by employee_number, auth user_id:', authUserId);
    } else {
      console.log('Looking up user by auth user_id:', userId);
      
      // Assume userId is an auth user UUID, look it up directly
      const { data: profileData, error: profileError } = await supabaseAdmin
        .from('users_profile')
        .select('id, email, user_id')
        .eq('user_id', userId)
        .is('deleted_at', null)  // Exclude soft-deleted users
        .single();

      if (profileError || !profileData) {
        console.error('User profile not found by user_id:', profileError);
        return res.status(404).json({ message: 'User not found in users_profile' });
      }

      userProfile = profileData;
      authUserId = userId;
      console.log('Found user by auth user_id:', authUserId);
    }

    if (!authUserId) {
      console.error('No auth user_id found');
      return res.status(404).json({ message: 'User authentication record not found' });
    }

    console.log('Found user profile with email:', userProfile.email);

    // Use the custom function to reset password
    console.log('Calling reset_user_password function...');
    
    const { data, error } = await supabaseAdmin.rpc('reset_user_password', {
      user_id: authUserId,
      new_password: newPassword
    });

    if (error) {
      console.error('Error calling reset_user_password function:', error);
      return res.status(500).json({ 
        message: 'Error updating password',
        error: error.message
      });
    }

    console.log('Function result:', data);

    if (data && data.success) {
      console.log('Password updated successfully!');
      res.status(200).json({ message: 'Password updated successfully' });
    } else {
      console.error('Function returned error:', data);
      return res.status(500).json({ 
        message: data?.message || 'Failed to update password'
      });
    }
    
  } catch (error) {
    console.error('Reset password error:', error);
    res.status(500).json({ 
      message: error.message || 'Failed to reset password',
      error: error.message
    });
  }
};

const sendOTP = async (req, res) => {
  try {
    console.log('Send OTP request received:', req.body);
    
    const { email } = req.body;

    if (!email) {
      return res.status(400).json({ message: 'Email is required' });
    }

    // Check if user exists in users_profile table
    const { data: userProfile, error: userError } = await supabaseAdmin
      .from('users_profile')
      .select('user_id, email')
      .eq('email', email)
      .single();

    if (userError || !userProfile) {
      // For security, we'll show success even if user doesn't exist
      return res.status(200).json({ 
        message: 'If an account with this email exists, a verification code has been sent.' 
      });
    }

    // Generate OTP
    const otp = generateOTP();
    const expiration = new Date();
    expiration.setMinutes(expiration.getMinutes() + 10); // OTP expires in 10 minutes

    // Update users_profile with OTP
    const { error: otpError } = await supabaseAdmin
      .from('users_profile')
      .update({
        otp_code: otp,
        otp_expiration: expiration.toISOString()
      })
      .eq('email', email);

    if (otpError) {
      console.error('Error updating OTP:', otpError);
      return res.status(500).json({ message: 'Failed to generate OTP' });
    }

    // Send OTP via email
    const emailResult = await sendOTPEmail(email, otp);
    
    if (!emailResult.success) {
      console.error('Failed to send OTP email:', emailResult.error);
      return res.status(500).json({ message: 'Failed to send verification code' });
    }

    console.log(`OTP sent successfully to ${email}`);
    
    res.status(200).json({ 
      message: 'Verification code sent to your email successfully!' 
    });
    
  } catch (error) {
    console.error('Send OTP error:', error);
    res.status(500).json({ 
      message: 'Failed to send verification code',
      error: error.message
    });
  }
};

const login = async (req, res) => {
  try {
    console.log('Login request received:', req.body);
    
    const { employeeNumber, password } = req.body;

    if (!employeeNumber || !password) {
      return res.status(400).json({ message: 'Employee number and password are required' });
    }

    // Step 1: Find user by employee_number and get email from users_profile
    const { data: userData, error: userError } = await supabaseAdmin
      .from('users')
      .select(`
        id,
        employee_number,
        users_profile!inner (
          id,
          email,
          role_id,
          resident_id,
          user_id,
          is_active,
          deleted_at,
          residents (
            first_name,
            last_name
          )
        )
      `)
      .eq('employee_number', employeeNumber)
      .is('deleted_at', null)  // Exclude soft-deleted users
      .single();

    if (userError || !userData) {
      console.error('User not found:', userError);
      return res.status(401).json({ message: 'Invalid employee number or password' });
    }

    // Check if user profile is soft-deleted or inactive
    if (userData.users_profile.deleted_at) {
      console.log('Login attempt for soft-deleted user:', employeeNumber);
      return res.status(403).json({ 
        message: 'Account has been deactivated. Please contact administrator.' 
      });
    }

    if (!userData.users_profile.is_active) {
      console.log('Login attempt for inactive user:', employeeNumber);
      return res.status(403).json({ 
        message: 'Account is inactive. Please contact administrator.' 
      });
    }

    // Step 2: Check if auth user is soft-deleted before attempting login
    const { data: authUser, error: authUserError } = await supabaseAdmin.auth.admin.getUserById(userData.users_profile.user_id);
    
    if (authUserError || !authUser.user) {
      console.error('Auth user not found:', authUserError);
      return res.status(401).json({ message: 'Invalid employee number or password' });
    }

    // Check if auth user has been soft-deleted (banned in Supabase terms)
    if (authUser.user.banned_until || authUser.user.deleted_at) {
      console.log('Login attempt for banned/deleted auth user:', employeeNumber);
      return res.status(403).json({ 
        message: 'Account has been deactivated. Please contact administrator.' 
      });
    }

    // Step 3: Use the email from users_profile to authenticate with Supabase
    const { data: authData, error: authError } = await supabaseAdmin.auth.signInWithPassword({
      email: userData.users_profile.email,
      password,
    });

    if (authError) {
      console.error('Authentication error:', authError);
      return res.status(401).json({ message: 'Invalid employee number or password' });
    }

<<<<<<< HEAD
    // Step 4: Return user data and token
=======
    // Step 4: Return user data and token, with both user_id (numeric) and auth_id (UUID)
>>>>>>> abeada89
    const responseData = {
      user: {
        user_id: userData.id, // Numeric users table id
        auth_id: authData.user?.id, // Supabase Auth UUID
        email: userData.users_profile.email,
        employee_number: userData.employee_number,
        role_id: userData.users_profile.role_id,
        resident_id: userData.users_profile.resident_id,
        first_name: userData.users_profile.residents?.first_name,
        last_name: userData.users_profile.residents?.last_name,
      },
      token: authData.session?.access_token || '',
    };

    console.log('Login successful for employee:', employeeNumber);
    res.status(200).json(responseData);
    
  } catch (error) {
    console.error('Login error:', error);
    res.status(500).json({ 
      message: 'Internal server error',
      error: error.message
    });
  }
};

module.exports = {
  resetPassword,
  sendOTP,
  login
};<|MERGE_RESOLUTION|>--- conflicted
+++ resolved
@@ -279,11 +279,7 @@
       return res.status(401).json({ message: 'Invalid employee number or password' });
     }
 
-<<<<<<< HEAD
-    // Step 4: Return user data and token
-=======
     // Step 4: Return user data and token, with both user_id (numeric) and auth_id (UUID)
->>>>>>> abeada89
     const responseData = {
       user: {
         user_id: userData.id, // Numeric users table id
