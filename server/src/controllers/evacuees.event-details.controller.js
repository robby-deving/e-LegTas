--- conflicted
+++ resolved
@@ -1,9 +1,6 @@
 // server/src/controllers/evacuees.event-details.controller.js
 const { supabase } = require('../config/supabase');
-<<<<<<< HEAD
 const { validateId } = require('../utils/validateInput');
-=======
->>>>>>> fa31c8da
 const logger = require('../utils/logger');
 
 class ApiError extends Error {
@@ -35,7 +32,6 @@
   const rawId = req.params.disasterEvacuationEventId ?? req.params.id;
   const idValidation = validateId(rawId, 'integer');
 
-<<<<<<< HEAD
   if (!idValidation.isValid) {
     logger.warn('Invalid disaster evacuation event ID provided', {
       path: req.path,
@@ -44,11 +40,6 @@
       ip: req.ip
     });
     return next(new ApiError(idValidation.error, 400));
-=======
-  if (!Number.isFinite(disasterEvacuationEventId)) {
-    logger.warn('[event-details] Invalid disaster evacuation event id', { param: req.params.disasterEvacuationEventId ?? req.params.id });
-    return next(new ApiError('Invalid disaster evacuation event id.', 400));
->>>>>>> fa31c8da
   }
 
   const disasterEvacuationEventId = idValidation.sanitized;
@@ -86,7 +77,6 @@
       .maybeSingle();
 
     if (eventError) {
-<<<<<<< HEAD
       logger.error('Failed to fetch disaster evacuation event', {
         disasterEvacuationEventId,
         error: eventError,
@@ -99,13 +89,6 @@
         disasterEvacuationEventId,
         path: req.path
       });
-=======
-      logger.error('[event-details] Supabase error fetching event', { disasterEvacuationEventId, error: eventError.message, details: eventError });
-      return next(new ApiError('Failed to fetch disaster evacuation event.', 500));
-    }
-    if (!eventData) {
-      logger.warn('[event-details] Disaster evacuation event not found', { disasterEvacuationEventId });
->>>>>>> fa31c8da
       return next(new ApiError('Disaster evacuation event not found.', 404));
     }
 
@@ -120,15 +103,11 @@
       .maybeSingle();
 
     if (summaryError) {
-<<<<<<< HEAD
       logger.error('Failed to fetch evacuation summary', {
         disasterEvacuationEventId,
         error: summaryError,
         path: req.path
       });
-=======
-      logger.error('[event-details] Supabase error fetching summary', { disasterEvacuationEventId, error: summaryError.message, details: summaryError });
->>>>>>> fa31c8da
       return next(new ApiError('Failed to fetch evacuation summary.', 500));
     }
 
@@ -138,9 +117,6 @@
       evacuation_center_capacity: ec?.total_capacity ?? 0,
     };
 
-<<<<<<< HEAD
-    const responseData = {
-=======
     logger.info('[event-details] Retrieved event details', { disasterEvacuationEventId, hasSummary: !!summary, hasDisaster: !!disasters, hasCenter: !!ec });
     logger.debug('[event-details] Response payload preview', {
       eventId: eventData.id,
@@ -149,8 +125,7 @@
       disasterId: disasters?.id ?? null,
     });
 
-    return res.status(200).json({
->>>>>>> fa31c8da
+    const responseData = {
       evacuation_event: {
         id: eventData.id,
         evacuation_start_date: eventData.evacuation_start_date ?? null,
@@ -181,16 +156,13 @@
 
     return res.status(200).json(responseData);
   } catch (err) {
-<<<<<<< HEAD
     logger.error('Fatal error in getDisasterEvacuationDetails', {
       disasterEvacuationEventId,
       error: err.message,
       stack: err.stack,
       path: req.path
     });
-=======
     logger.error('[event-details] Internal server error', { error: err.message, stack: err.stack, disasterEvacuationEventId });
->>>>>>> fa31c8da
     return next(new ApiError('Internal server error', 500));
   }
 };