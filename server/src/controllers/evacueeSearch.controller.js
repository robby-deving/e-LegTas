--- conflicted
+++ resolved
@@ -1,10 +1,6 @@
 // evacueeSearch.controller.js
 
-<<<<<<< HEAD
 const { supabase } = require('../config/supabase');
-=======
-const supabase = require("../config/supabase");
->>>>>>> 054b49c7
 
 class ApiError extends Error {
   constructor(message, statusCode = 500) {
