// evacuee.controller.js
const { supabase } = require('../config/supabase');
class ApiError extends Error {
  constructor(message, statusCode = 500) {
    super(message);
    this.name = "ApiError";
    this.statusCode = statusCode;
    Error.captureStackTrace(this, this.constructor);
  }
}

/**
 *  @desc Register a new evacuee OR reuse an existing evacuee_residents record
 *       (event-scoped snapshot/flags written to evacuation_registrations)
 * @route POST /api/v1/evacuees
 * @access Private (Camp Manager only)
 */
exports.registerEvacuee = async (req, res, next) => {
  const {
    first_name,
    middle_name,
    last_name,
    suffix,
    birthdate,
    sex,
    barangay_of_origin,
    marital_status,
    educational_attainment,
    school_of_origin,
    occupation,
    purok,
    family_head_id,                 
    relationship_to_family_head,    
    date_registered,

    is_infant,
    is_children,
    is_youth,
    is_adult,
    is_senior,
    is_pwd,
    is_pregnant,
    is_lactating,

    ec_rooms_id,
    disaster_evacuation_event_id,

    existing_evacuee_resident_id,
  } = req.body;

  let resident_id = null;
  let evacuee_id = null;
  let registration_id = null;
  let family_head_inserted_id = null;

  const computeAge = (isoBirthdate) => {
    if (!isoBirthdate) return 0;
    const today = new Date();
    const birth = new Date(isoBirthdate);
    let age = today.getFullYear() - birth.getFullYear();
    const m = today.getMonth() - birth.getMonth();
    if (m < 0 || (m === 0 && today.getDate() < birth.getDate())) age--;
    return Math.max(0, age);
  };

  const buildVulnIdsFromFlags = () => {
    const ids = [];
    if (is_infant) ids.push(1);
    if (is_children) ids.push(2);
    if (is_senior) ids.push(3);
    if (is_pwd) ids.push(4);
    if (is_pregnant) ids.push(5);
    if (is_lactating) ids.push(6);
    if (is_youth) ids.push(7);
    if (is_adult) ids.push(8);
    return ids;
  };

  const buildSnapshot = (src = {}, relForThisEvent = null) => ({
    first_name: src.first_name ?? null,
    middle_name: src.middle_name ?? null,
    last_name: src.last_name ?? null,
    suffix:
      typeof src.suffix === "string" && src.suffix.trim() !== ""
        ? src.suffix.trim()
        : (src.suffix ?? null),
    sex: src.sex ?? null,
    marital_status: src.marital_status ?? null,
    birthdate: src.birthdate ?? null,
    barangay_of_origin: src.barangay_of_origin ?? null,
    purok: src.purok ?? null,
    educational_attainment: src.educational_attainment ?? null,
    occupation: src.occupation ?? null,
    school_of_origin: src.school_of_origin ?? null,
    relationship_to_family_head: relForThisEvent, 
  });

  const normalizedSuffix =
    typeof suffix === "string" && suffix.trim() !== "" ? suffix.trim() : null;

  try {
    // REUSE BRANCH: existing_evacuee_resident_id
    if (existing_evacuee_resident_id) {
      const { data: evacRow, error: evacRowErr } = await supabase
        .from("evacuee_residents")
        .select(`
          id,
          family_head_id,
          resident_id,
          relationship_to_family_head,
          marital_status,
          educational_attainment,
          school_of_origin,
          occupation,
          purok,
          residents (
            id,
            first_name,
            middle_name,
            last_name,
            suffix,
            birthdate,
            sex,
            barangay_of_origin
          )
        `)
        .eq("id", existing_evacuee_resident_id)
        .single();

      if (evacRowErr || !evacRow) {
        return next(new ApiError("Existing evacuee not found.", 404));
      }

      evacuee_id = evacRow.id;
      resident_id = evacRow.resident_id;
<<<<<<< HEAD

      // 1) Fetch the target event (we reference EC for messaging and disasters if needed)
      const { data: targetEvent, error: targetEventErr } = await supabase
        .from("disaster_evacuation_event")
        .select(`id, evacuation_centers ( id )`)
        .eq("id", disaster_evacuation_event_id)
        .single();

      if (targetEventErr || !targetEvent) {
        return next(new ApiError("Target disaster evacuation event not found.", 404));
      }

      // 2) Fetch the target room to get EC id
      const { data: targetRoom, error: roomErr } = await supabase
        .from("evacuation_center_rooms")
        .select(`id, evacuation_center_id`)
        .eq("id", ec_rooms_id)
        .single();

      if (roomErr || !targetRoom) {
        return next(new ApiError("Target EC room not found.", 404));
      }

      // 3) Check ANY ACTIVE registrations for this evacuee (decampment IS NULL)
      const { data: activeRegs, error: activeRegsErr } = await supabase
        .from("evacuation_registrations")
        .select(`
          id,
          evacuee_resident_id,
          disaster_evacuation_event_id,
          decampment_timestamp,
          disaster_evacuation_event:disaster_evacuation_event_id (
            id,
            evacuation_centers ( id, name )
          )
        `)
        .eq("evacuee_resident_id", existing_evacuee_resident_id)
        .is("decampment_timestamp", null);

=======

      // 1) Fetch the target event (we reference EC for messaging and disasters if needed)
      const { data: targetEvent, error: targetEventErr } = await supabase
        .from("disaster_evacuation_event")
        .select(`id, evacuation_centers ( id )`)
        .eq("id", disaster_evacuation_event_id)
        .single();

      if (targetEventErr || !targetEvent) {
        return next(new ApiError("Target disaster evacuation event not found.", 404));
      }

      // 2) Fetch the target room to get EC id
      const { data: targetRoom, error: roomErr } = await supabase
        .from("evacuation_center_rooms")
        .select(`id, evacuation_center_id`)
        .eq("id", ec_rooms_id)
        .single();

      if (roomErr || !targetRoom) {
        return next(new ApiError("Target EC room not found.", 404));
      }

      // 3) Check ANY ACTIVE registrations for this evacuee (decampment IS NULL)
      const { data: activeRegs, error: activeRegsErr } = await supabase
        .from("evacuation_registrations")
        .select(`
          id,
          evacuee_resident_id,
          disaster_evacuation_event_id,
          decampment_timestamp,
          disaster_evacuation_event:disaster_evacuation_event_id (
            id,
            evacuation_centers ( id, name )
          )
        `)
        .eq("evacuee_resident_id", existing_evacuee_resident_id)
        .is("decampment_timestamp", null);

>>>>>>> 01e33ce0
      if (activeRegsErr) {
        return next(new ApiError("Failed to verify active registration state.", 500));
      }

      if ((activeRegs || []).length > 0) {
        // Already active in THIS event
        const alreadyInTarget = activeRegs.find(
          (r) => Number(r.disaster_evacuation_event_id) === Number(disaster_evacuation_event_id)
        );
        if (alreadyInTarget) {
          const ecName =
            alreadyInTarget?.disaster_evacuation_event?.evacuation_centers?.name ||
            "this evacuation center";
          return next(
            new ApiError(
              `This evacuee is already actively registered in this event (${ecName}). Use Edit to update the existing record.`,
              409
            )
          );
        }

        // Active somewhere else -> block
        const first = activeRegs[0];
        const ecName =
          first?.disaster_evacuation_event?.evacuation_centers?.name ||
          "another evacuation center";
        return next(
          new ApiError(
            `This evacuee is still actively registered in another event (${ecName}). Please decamp them first before registering here.`,
            409
          )
        );
      }

      // 4) Resolve NOT-NULL family_head_id to persist on registration (event intent)
      const desiredRel =
        typeof relationship_to_family_head === "string" &&
        relationship_to_family_head.trim() !== ""
          ? relationship_to_family_head.trim()
          : (evacRow.relationship_to_family_head || "Head"); // default to Head when empty

      if (desiredRel === "Head") {
        // If evacuee already has a family_head_id, reuse; otherwise create one for this resident
        if (evacRow.family_head_id) {
          family_head_inserted_id = evacRow.family_head_id;
        } else {
          // Check if a head record exists for this resident_id; reuse or create
          const { data: existingHead, error: existingHeadErr } = await supabase
            .from("family_head")
            .select("id")
            .eq("resident_id", resident_id)
            .maybeSingle();
          if (existingHeadErr) {
            return next(new ApiError("Failed to look up head record.", 500));
          }
          if (existingHead?.id) {
            family_head_inserted_id = existingHead.id;
          } else {
            const { data: newHead, error: newHeadErr } = await supabase
              .from("family_head")
              .insert([{ resident_id }])
              .select()
              .single();
            if (newHeadErr) {
              if (newHeadErr.code === "23505") {
                return next(
                  new ApiError(
                    `Failed to create family head. Duplicate key on 'family_head.id'. Run: SELECT setval(pg_get_serial_sequence('family_head','id'), (SELECT MAX(id) FROM family_head)+1);`,
                    500
                  )
                );
              }
              return next(new ApiError("Failed to create family head.", 500));
            }
            family_head_inserted_id = newHead.id;
          }
        }
      } else {
        if (!family_head_id) {
          return next(
            new ApiError(
              'Missing family_head_id. When the evacuee is not the head, a valid family_head_id must be provided.',
              400
            )
          );
        }
        family_head_inserted_id = family_head_id;
      }

      // 5) Insert new registration row
      const birthIso = birthdate ?? evacRow?.residents?.birthdate ?? null;
      const reported_age_at_arrival = birthIso ? computeAge(birthIso) : 0;
      const nowIso = new Date().toISOString();

      const { data: registrationData, error: registrationError } = await supabase
        .from("evacuation_registrations")
        .insert([
          {
            evacuee_resident_id: evacuee_id,
            disaster_evacuation_event_id,
            family_head_id: family_head_inserted_id,
            arrival_timestamp: nowIso,
            decampment_timestamp: null,
            reported_age_at_arrival,
            ec_rooms_id,
            created_at: nowIso,
          },
        ])
        .select()
        .single();

      if (registrationError) {
        return next(
          new ApiError(
            `Failed to register evacuation: ${registrationError.message}`,
            500
          )
        );
      }

      registration_id = registrationData.id;

      // 6) EVENT-SCOPED SNAPSHOT + FLAGS (no global vuln writes)
      const vulnIds = buildVulnIdsFromFlags();

      // --- IMPORTANT FIX: build snapshot source with presence checks ---
      const snapshotSrc = {
        first_name:
          first_name !== undefined ? first_name : evacRow?.residents?.first_name,
        middle_name:
          middle_name !== undefined ? middle_name : evacRow?.residents?.middle_name,
        last_name:
          last_name !== undefined ? last_name : evacRow?.residents?.last_name,
        // allow explicit null to clear suffix
        suffix:
          suffix !== undefined ? normalizedSuffix : evacRow?.residents?.suffix,
        sex: sex !== undefined ? sex : evacRow?.residents?.sex,
        marital_status:
          marital_status !== undefined ? marital_status : evacRow?.marital_status,
        birthdate:
          birthdate !== undefined ? birthdate : evacRow?.residents?.birthdate,
        barangay_of_origin:
          barangay_of_origin !== undefined
            ? barangay_of_origin
            : evacRow?.residents?.barangay_of_origin,
        purok: purok !== undefined ? purok : evacRow?.purok,
        educational_attainment:
          educational_attainment !== undefined
            ? educational_attainment
            : evacRow?.educational_attainment,
        occupation: occupation !== undefined ? occupation : evacRow?.occupation,
        school_of_origin:
          school_of_origin !== undefined
            ? school_of_origin
            : evacRow?.school_of_origin,
      };

      const relForThisEvent = desiredRel; 
      const snapshot = buildSnapshot(snapshotSrc, relForThisEvent);

      const { error: regEventStateErr } = await supabase
        .from("evacuation_registrations")
        .update({
          profile_snapshot: snapshot,
          vulnerability_type_ids: vulnIds,
          updated_at: nowIso,
        })
        .eq("id", registration_id);

      if (regEventStateErr) {
        return next(new ApiError("Failed to save event-scoped data.", 500));
      }

      // 7) Invalidate cache so new state is visible in search
      evacueeCache = null;
      cacheTimestamp = null;

      return res.status(201).json({
        message: "Evacuee registered successfully (existing person reused).",
        data: {
          evacuee: { id: evacuee_id, family_head_id: family_head_inserted_id },
          evacuation_registration: {
            ...registrationData,
            vulnerability_type_ids: vulnIds,
            profile_snapshot: snapshot,
          },
        },
      });
    }

    // CREATE-NEW BRANCH: original flow (with event-scoped snapshot/flags)

    // Step 1: Insert resident
    const { data: residentData, error: residentError } = await supabase
      .from("residents")
      .insert([
        {
          first_name,
          middle_name,
          last_name,
          suffix: normalizedSuffix,
          birthdate,
          sex, 
          barangay_of_origin,
        },
      ])
      .select()
      .single();

    if (residentError) {
      if (residentError.code === "23505") {
        throw new ApiError(
          `Failed to register resident. Duplicate key error on 'residents.id'. Likely sequence mismatch. Run: SELECT setval(pg_get_serial_sequence('residents','id'), (SELECT MAX(id) FROM residents)+1);`,
          500
        );
      }
      throw new ApiError(
        `Failed to register resident. Supabase error: ${residentError.message}`,
        500
      );
    }
    resident_id = residentData.id;

    // Step 2: Ensure family_head (based on relationship intent)
    const isHead = relationship_to_family_head === "Head";

    if (isHead) {
      const { data: familyHeadData, error: familyHeadError } = await supabase
        .from("family_head")
        .insert([{ resident_id }])
        .select()
        .single();

      if (familyHeadError) {
        if (familyHeadError.code === "23505") {
          throw new ApiError(
            `Failed to register family head. Duplicate key error on 'family_head.id'. Run: SELECT setval(pg_get_serial_sequence('family_head','id'), (SELECT MAX(id) FROM family_head)+1);`,
            500
          );
        }
        await supabase.from("residents").delete().eq("id", resident_id);
        throw new ApiError(
          `Failed to register family head. ${familyHeadError.message}`,
          500
        );
      }
      family_head_inserted_id = familyHeadData.id;
    } else {
      if (!family_head_id) {
        await supabase.from("residents").delete().eq("id", resident_id);
        throw new ApiError(
          `Missing family_head_id. When the evacuee is not the head, a valid family_head_id must be provided.`,
          400
        );
      }
      family_head_inserted_id = family_head_id;
    }

    // Step 3: Insert evacuee_residents (global record)
    const { data: evacueeData, error: evacueeError } = await supabase
      .from("evacuee_residents")
      .insert([
        {
          resident_id,
          marital_status,
          educational_attainment,
          school_of_origin,
          occupation,
          purok,
          family_head_id: family_head_inserted_id,
          relationship_to_family_head,
          date_registered: date_registered || new Date().toISOString(),
        },
      ])
      .select()
      .single();

    if (evacueeError) {
      if (evacueeError.code === "23505") {
        throw new ApiError(
          `Failed to register evacuee. Duplicate key error on 'evacuee_residents.id'. Run: SELECT setval(pg_get_serial_sequence('evacuee_residents','id'), (SELECT MAX(id) FROM evacuee_residents)+1);`,
          500
        );
      }
      await supabase.from("residents").delete().eq("id", resident_id);
      throw new ApiError(`Failed to register evacuee. ${evacueeError.message}`, 500);
    }
    evacuee_id = evacueeData.id;

    // Step 4: Insert evacuation_registrations (event-bound)
    const reported_age_at_arrival = computeAge(birthdate);
    const nowIso = new Date().toISOString();

    const { data: registrationData, error: registrationError } = await supabase
      .from("evacuation_registrations")
      .insert([
        {
          evacuee_resident_id: evacuee_id,
          disaster_evacuation_event_id,
          family_head_id: family_head_inserted_id,
          arrival_timestamp: nowIso,
          decampment_timestamp: null,
          reported_age_at_arrival,
          ec_rooms_id,
          created_at: nowIso,
        },
      ])
      .select()
      .single();

    if (registrationError) {
      if (registrationError.code === "23505") {
        throw new ApiError(
          `Failed to register evacuation. Duplicate key error on 'evacuation_registrations.id'. Run: SELECT setval(pg_get_serial_sequence('evacuation_registrations','id'), (SELECT MAX(id) FROM evacuation_registrations)+1);`,
          500
        );
      }
      await supabase.from("evacuee_residents").delete().eq("id", evacuee_id);
      await supabase.from("residents").delete().eq("id", resident_id);
      throw new ApiError(
        `Failed to register evacuation. ${registrationError.message}`,
        500
      );
    }
    registration_id = registrationData.id;

    // Step 5: EVENT-SCOPED SNAPSHOT + FLAGS (no global vuln writes)
    const vulnerabilities = buildVulnIdsFromFlags();
    const snapshot = buildSnapshot(
      {
        first_name,
        middle_name,
        last_name,
        suffix: normalizedSuffix,
        sex,
        marital_status,
        birthdate,
        barangay_of_origin,
        purok,
        educational_attainment,
        occupation,
        school_of_origin,
      },
      relationship_to_family_head || "Head" // default to Head if empty (matches UI default)
    );

    const { error: regEventStateErr } = await supabase
      .from("evacuation_registrations")
      .update({
        profile_snapshot: snapshot,
        vulnerability_type_ids: vulnerabilities, // [] allowed; column is NOT NULL
        updated_at: nowIso,
      })
      .eq("id", registration_id);

    if (regEventStateErr) {
      // optional rollback for atomicity
      await supabase.from("evacuation_registrations").delete().eq("id", registration_id);
      await supabase.from("evacuee_residents").delete().eq("id", evacuee_id);
      await supabase.from("residents").delete().eq("id", resident_id);
      throw new ApiError("Failed to save event-scoped data.", 500);
    }

    // Invalidate cache so searches reflect the new registration
    evacueeCache = null;
    cacheTimestamp = null;

    return res.status(201).json({
      message: "Evacuee registered successfully.",
      data: {
        evacuee: { ...evacueeData, family_head_id: family_head_inserted_id },
        evacuation_registration: {
          ...registrationData,
          vulnerability_type_ids: vulnerabilities,
          profile_snapshot: snapshot,
        },
      },
    });
  } catch (err) {
    console.error("RegisterEvacuee Error:", err);

    // best-effort rollback for CREATE-NEW branch
    if (!existing_evacuee_resident_id) {
      if (registration_id)
        await supabase.from("evacuation_registrations").delete().eq("id", registration_id);
      if (evacuee_id)
        await supabase.from("evacuee_residents").delete().eq("id", evacuee_id);
      if (resident_id)
        await supabase.from("residents").delete().eq("id", resident_id);
    }

    return next(
      new ApiError(
        `Internal server error during evacuee registration. ${err?.message || ""}`,
        500
      )
    );
  }
};

/**
 * @desc Get all barangay entries
 * @route GET /api/v1/barangays
 * @access Public
 */
exports.getAllBarangays = async (req, res, next) => {
  try {
    const { data, error } = await supabase.from("barangays").select("*");

    if (error) {
      console.error("Supabase Error (getAllBarangays):", error);
      return next(new ApiError("Failed to retrieve barangay entries.", 500));
    }

    if (!data || data.length === 0) {
      return res
        .status(200)
        .json({ message: "No barangay entries found.", data: [] });
    }

    res.status(200).json({
      message: "Successfully retrieved all barangay entries.",
      count: data.length,
      data: data, 
    });
  } catch (err) {
    console.error("Internal server error during getAllBarangays:", err);
    next(new ApiError("Internal server error during getAllBarangays.", 500));
  }
};

/**
 * @desc Update an evacuee's registration for a specific event (event-scoped only).
 *       DOES NOT modify global person tables (residents / evacuee_residents).
 * @route PUT /api/v1/evacuees/:id   // :id = evacuee_residents.id
 * @access Private (Camp Manager only)
 */
exports.updateEvacuee = async (req, res, next) => {
  const { id } = req.params; // evacuee_residents.id

  const {
    first_name,
    middle_name,
    last_name,
    suffix, 
    birthdate,
    sex,
    barangay_of_origin,
    marital_status,
    educational_attainment,
    school_of_origin,
    occupation,
    purok,

    family_head_id,              
    relationship_to_family_head, 

    is_infant,
    is_children,
    is_youth,
    is_adult,
    is_senior,
    is_pwd,
    is_pregnant,
    is_lactating,

    ec_rooms_id,                 
    disaster_evacuation_event_id,
  } = req.body;

  if (!disaster_evacuation_event_id) {
    return next(new ApiError("disaster_evacuation_event_id is required for updates.", 400));
  }
  if (!id || Number.isNaN(Number(id))) {
    return next(new ApiError("Invalid evacuee id.", 400));
  }

  // ------- helpers -------
  const computeAge = (isoBirthdate) => {
    if (!isoBirthdate) return 0;
    const today = new Date();
    const birth = new Date(isoBirthdate);
    let age = today.getFullYear() - birth.getFullYear();
    const m = today.getMonth() - birth.getMonth();
    if (m < 0 || (m === 0 && today.getDate() < birth.getDate())) age--;
    return Math.max(0, age);
  };

  const buildVulnIdsFromFlags = () => {
    const ids = [];
    if (is_infant) ids.push(1);
    if (is_children) ids.push(2);
    if (is_senior) ids.push(3);
    if (is_pwd) ids.push(4);
    if (is_pregnant) ids.push(5);
    if (is_lactating) ids.push(6);
    if (is_youth) ids.push(7);
    if (is_adult) ids.push(8);
    return ids;
  };

  const buildSnapshot = (src = {}, relForThisEvent = null) => ({
    first_name: src.first_name ?? null,
    middle_name: src.middle_name ?? null,
    last_name: src.last_name ?? null,
    suffix:
      typeof src.suffix === "string" && src.suffix.trim() !== ""
        ? src.suffix.trim()
        : (src.suffix ?? null),
    sex: src.sex ?? null,
    marital_status: src.marital_status ?? null,
    birthdate: src.birthdate ?? null,
    barangay_of_origin: src.barangay_of_origin ?? null,
    purok: src.purok ?? null,
    educational_attainment: src.educational_attainment ?? null,
    occupation: src.occupation ?? null,
    school_of_origin: src.school_of_origin ?? null,
    relationship_to_family_head: relForThisEvent, 
  });

  let normalizedSuffix;
  if (suffix === null) {
    normalizedSuffix = null;
  } else if (typeof suffix === "string") {
    const t = suffix.trim();
    normalizedSuffix = t === "" ? null : t;
  } else {
    normalizedSuffix = undefined;
  }

  try {
    // 1) Load base person (for snapshot fallbacks + resident_id to resolve family_head)
    const { data: evacueeRow, error: evacueeErr } = await supabase
      .from("evacuee_residents")
      .select(`
        id,
        resident_id,
        family_head_id,
        relationship_to_family_head,
        marital_status,
        educational_attainment,
        school_of_origin,
        occupation,
        purok,
        residents (
          id,
          first_name,
          middle_name,
          last_name,
          suffix,
          birthdate,
          sex,
          barangay_of_origin
        )
      `)
      .eq("id", id)
      .single();

    if (evacueeErr || !evacueeRow) {
      return next(new ApiError("Evacuee not found.", 404));
    }

    const resident_id = evacueeRow.resident_id;

    // Determine relation intent FOR THIS EVENT (no global mutations)
    const currentRel = evacueeRow.relationship_to_family_head || "Head";
    const desiredRel =
      typeof relationship_to_family_head === "string" && relationship_to_family_head.trim() !== ""
        ? relationship_to_family_head.trim()
        : currentRel;

    const wasHead = currentRel === "Head";
    const isBecomingHead = desiredRel === "Head";
    const isDemoting = wasHead && !isBecomingHead;

    // 2) Safety: cannot demote a head who still has >1 members in THIS event
    if (isDemoting && evacueeRow.family_head_id) {
      const { count: familyCount, error: famCountErr } = await supabase
        .from("evacuation_registrations")
        .select("id", { count: "exact", head: true })
        .eq("family_head_id", evacueeRow.family_head_id)
        .eq("disaster_evacuation_event_id", disaster_evacuation_event_id);

      if (famCountErr) throw new ApiError("Failed to count family members.", 500);
      if ((familyCount ?? 1) > 1) {
        return next(
          new ApiError(
            "Cannot demote the family head while other family members are still assigned in this event. Please transfer the head role to another member first.",
            409
          )
        );
      }
    }

    // 3) Resolve NOT-NULL family_head_id to persist on registration (no global edits)
    let resolved_family_head_id = null;

    if (isBecomingHead) {
      if (wasHead && evacueeRow.family_head_id) {
        resolved_family_head_id = evacueeRow.family_head_id;
      } else {
        const { data: existingHead, error: existingHeadErr } = await supabase
          .from("family_head")
          .select("id")
          .eq("resident_id", resident_id)
          .maybeSingle();
        if (existingHeadErr) throw new ApiError("Failed to look up head record.", 500);

        if (existingHead?.id) {
          resolved_family_head_id = existingHead.id;
        } else {
          const { data: newHead, error: newHeadErr } = await supabase
            .from("family_head")
            .insert([{ resident_id }])
            .select()
            .single();
          if (newHeadErr) {
            if (newHeadErr.code === "23505") {
              throw new ApiError(
                `Failed to create family head. Duplicate key on 'family_head.id'. Run: SELECT setval(pg_get_serial_sequence('family_head','id'), (SELECT MAX(id) FROM family_head)+1);`,
                500
              );
            }
            throw new ApiError("Failed to create family head.", 500);
          }
          resolved_family_head_id = newHead.id;
        }
      }
    } else {
      if (!family_head_id) {
        return next(
          new ApiError(
            'family_head_id is required when relationship_to_family_head is not "Head".',
            400
          )
        );
      }
      resolved_family_head_id = family_head_id;
    }

    // 4) Upsert registration row for THIS event (event-scoped data only)
    const { data: regRow, error: regFindErr } = await supabase
      .from("evacuation_registrations")
      .select("id, arrival_timestamp, reported_age_at_arrival, ec_rooms_id")
      .eq("evacuee_resident_id", id)
      .eq("disaster_evacuation_event_id", disaster_evacuation_event_id)
      .maybeSingle();
    if (regFindErr) throw new ApiError("Failed to fetch evacuation registration.", 500);
<<<<<<< HEAD

    // Guard: if no registration yet, ensure evacuee not active elsewhere
    if (!regRow) {
      const { data: otherActive, error: oaErr } = await supabase
        .from("evacuation_registrations")
        .select(`
          id,
          disaster_evacuation_event_id,
          decampment_timestamp,
          disaster_evacuation_event:disaster_evacuation_event_id (
            id,
            evacuation_centers ( id, name )
          )
        `)
        .eq("evacuee_resident_id", id)
        .is("decampment_timestamp", null);

      if (oaErr) throw new ApiError("Failed to verify active-registration state.", 500);

=======

    // Guard: if no registration yet, ensure evacuee not active elsewhere
    if (!regRow) {
      const { data: otherActive, error: oaErr } = await supabase
        .from("evacuation_registrations")
        .select(`
          id,
          disaster_evacuation_event_id,
          decampment_timestamp,
          disaster_evacuation_event:disaster_evacuation_event_id (
            id,
            evacuation_centers ( id, name )
          )
        `)
        .eq("evacuee_resident_id", id)
        .is("decampment_timestamp", null);

      if (oaErr) throw new ApiError("Failed to verify active-registration state.", 500);

>>>>>>> 01e33ce0
      if ((otherActive || []).length > 0) {
        const alreadyInTarget = otherActive.find(
          (r) => Number(r.disaster_evacuation_event_id) === Number(disaster_evacuation_event_id)
        );
        if (alreadyInTarget) {
          const ecName =
            alreadyInTarget?.disaster_evacuation_event?.evacuation_centers?.name ||
            "this evacuation center";
          return next(
            new ApiError(
              `This evacuee is already actively registered in this event (${ecName}). Use Edit to update the existing record.`,
              409
            )
          );
        }
        const ecName =
          otherActive[0]?.disaster_evacuation_event?.evacuation_centers?.name ||
          "another evacuation center";
        return next(
          new ApiError(
            `This evacuee is still actively registered in another event (${ecName}). Please decamp them first before registering here.`,
            409
          )
        );
      }
    }

    // ---- Snapshot (presence checks; allow clearing suffix) ----
    const snapshotSrc = {
      first_name: first_name !== undefined ? first_name : evacueeRow?.residents?.first_name,
      middle_name: middle_name !== undefined ? middle_name : evacueeRow?.residents?.middle_name,
      last_name: last_name !== undefined ? last_name : evacueeRow?.residents?.last_name,
      suffix: normalizedSuffix !== undefined ? normalizedSuffix : evacueeRow?.residents?.suffix,
      sex: sex !== undefined ? sex : evacueeRow?.residents?.sex,
      marital_status: marital_status !== undefined ? marital_status : evacueeRow?.marital_status,
      birthdate: birthdate !== undefined ? birthdate : evacueeRow?.residents?.birthdate,
      barangay_of_origin: barangay_of_origin !== undefined ? barangay_of_origin : evacueeRow?.residents?.barangay_of_origin,
      purok: purok !== undefined ? purok : evacueeRow?.purok,
      educational_attainment: educational_attainment !== undefined ? educational_attainment : evacueeRow?.educational_attainment,
      occupation: occupation !== undefined ? occupation : evacueeRow?.occupation,
      school_of_origin: school_of_origin !== undefined ? school_of_origin : evacueeRow?.school_of_origin,
    };
    const snapshot = buildSnapshot(snapshotSrc, desiredRel);

    const vulnIds = buildVulnIdsFromFlags();
    const nowIso = new Date().toISOString();

    if (regRow) {
      const patch = {
        family_head_id: resolved_family_head_id,
        profile_snapshot: snapshot,
        vulnerability_type_ids: vulnIds, 
        updated_at: nowIso,
      };
      if (ec_rooms_id !== undefined) {
        patch.ec_rooms_id = ec_rooms_id ?? null;
      }

      const { error: regUpdateErr } = await supabase
        .from("evacuation_registrations")
        .update(patch)
        .eq("id", regRow.id);

      if (regUpdateErr) throw new ApiError("Failed to update evacuation registration.", 500);
    } else {
      // INSERT new registration for this event (if none existed)
      const reported_age = computeAge(snapshot.birthdate);
      const { error: regInsertErr } = await supabase
        .from("evacuation_registrations")
        .insert([
          {
            evacuee_resident_id: id,
            disaster_evacuation_event_id,
            family_head_id: resolved_family_head_id,
            ec_rooms_id: ec_rooms_id ?? null,
            arrival_timestamp: nowIso,
            decampment_timestamp: null,
            reported_age_at_arrival: reported_age,
            profile_snapshot: snapshot,
            vulnerability_type_ids: vulnIds,
            created_at: nowIso,
            updated_at: nowIso,
          },
        ]);
      if (regInsertErr) throw new ApiError("Failed to create evacuation registration for this event.", 500);
    }

    // 5) Invalidate name-search cache (so SearchEvacueeModal sees latest)
    evacueeCache = null;
    cacheTimestamp = null;

    return res.status(200).json({
      message: "Evacuee updated successfully (event-scoped).",
      data: { evacuee_id: id, family_head_id: resolved_family_head_id },
    });
  } catch (err) {
    console.error("UpdateEvacuee Error:", err);
    return next(new ApiError("Internal server error during evacuee update.", 500));
  }
};

// --- Helper: build full name safely (first [middle] last [suffix]) ---
function buildFullName({ first_name, middle_name, last_name, suffix }) {
  const parts = [
    first_name?.trim(),
    middle_name?.trim(),
    last_name?.trim(),
    suffix?.trim(),
  ].filter(Boolean);
  return parts.join(" ");
}

/**
 * @desc Get detailed evacuee data by disaster evacuation event ID (event-scoped)
 * @route GET /api/v1/evacuees/:disasterEvacuationEventId/evacuees-information
 * @access Private (Camp Manager only)
 */
exports.getEvacueesInformationbyDisasterEvacuationEventId = async (req, res, next) => {
  const eventId = Number(req.params.disasterEvacuationEventId ?? req.params.id);
  if (!Number.isFinite(eventId)) {
    return next(new ApiError("Invalid disaster evacuation event id.", 400));
  }

  const parseJsonMaybe = (v) => {
    if (v == null) return null;
    if (typeof v === "object") return v;
<<<<<<< HEAD
    if (typeof v === "string") {
      try { return JSON.parse(v); } catch { return null; }
    }
=======
    if (typeof v === "string") { try { return JSON.parse(v); } catch { return null; } }
>>>>>>> 01e33ce0
    return null;
  };
  const has = (obj, key) => obj != null && Object.prototype.hasOwnProperty.call(obj, key);

  const buildFullName = ({ first_name, middle_name, last_name, suffix }) => {
    const parts = [first_name, middle_name, last_name].filter(Boolean);
    const full = parts.join(" ");
    return suffix ? `${full} ${suffix}` : full;
  };
<<<<<<< HEAD

  try {
    // 0) Load vulnerability type names once (id -> name), so we can map ids to labels
    const { data: vulnTypes, error: vulnTypesErr } = await supabase
      .from("vulnerability_types")
      .select("id, name");
    if (vulnTypesErr) {
      console.warn("[WARN] fetching vulnerability_types:", vulnTypesErr);
    }
    const vulnNameById = new Map((vulnTypes || []).map((v) => [Number(v.id), v.name]));

    // 1) Pull registrations for this event, including event-scoped fields
=======

  // Prefer snapshot barangay_of_origin; if it's a number, map id->name from barangays
  const resolveBarangayNameFactory = (barangayNameById) => (snapValue, residentJoinName) => {
    if (snapValue !== undefined && snapValue !== null) {
      const num = Number(snapValue);
      if (Number.isFinite(num)) {
        return barangayNameById.get(num) || residentJoinName || "Unknown";
      }
      if (typeof snapValue === "string" && snapValue.trim() !== "") {
        return snapValue.trim(); // legacy: snapshot stored a free-text barangay label
      }
    }
    return residentJoinName || "Unknown";
  };

  try {
    // 0) vulnerability type names
    const { data: vulnTypes, error: vulnTypesErr } = await supabase
      .from("vulnerability_types")
      .select("id, name");
    if (vulnTypesErr) console.warn("[WARN] fetching vulnerability_types:", vulnTypesErr);
    const vulnNameById = new Map((vulnTypes || []).map((v) => [Number(v.id), v.name]));

    // 0.1) barangay id -> name map (for snapshot numeric values)
    const { data: brgyRows, error: brgyErr } = await supabase
      .from("barangays")
      .select("id, name");
    if (brgyErr) {
      console.warn("[WARN] fetching barangays:", brgyErr);
    }
    const barangayNameById = new Map((brgyRows || []).map((b) => [Number(b.id), b.name]));
    const resolveBarangayName = resolveBarangayNameFactory(barangayNameById);

    // 1) registrations for this event (include resident + barangay join via FK)
>>>>>>> 01e33ce0
    const { data: registrations, error: regError } = await supabase
      .from("evacuation_registrations")
      .select(`
        id,
        evacuee_resident_id,
        disaster_evacuation_event_id,
        family_head_id,
        ec_rooms_id,
        arrival_timestamp,
        decampment_timestamp,
        profile_snapshot,
        vulnerability_type_ids,
        evacuee_residents:evacuee_resident_id (
          id,
          resident_id,
          relationship_to_family_head,
          marital_status,
          educational_attainment,
          school_of_origin,
          occupation,
          purok,
          residents (
            id,
            first_name,
            middle_name,
            last_name,
            suffix,
            birthdate,
            sex,
            barangay_of_origin,
            barangays:barangay_of_origin ( id, name )
          )
        ),
        ec_rooms:ec_rooms_id (
          id,
          room_name,
          evacuation_centers ( name )
        )
      `)
      .eq("disaster_evacuation_event_id", eventId);

    if (regError) {
      console.error("[ERROR] fetching registrations:", regError);
      return next(new ApiError("Failed to fetch registrations", 500));
    }

    if (!registrations || registrations.length === 0) {
      return res.status(200).json([]);
    }

<<<<<<< HEAD
    // 2) Group members by family_head_id for this event
=======
    // 2) group by family_head_id
>>>>>>> 01e33ce0
    const familyGroups = new Map();
    for (const r of registrations) {
      const fhId = r.family_head_id ?? null;
      if (!familyGroups.has(fhId)) familyGroups.set(fhId, []);
      familyGroups.get(fhId).push(r);
    }

    const response = [];

    for (const [familyHeadId, members] of familyGroups.entries()) {
      const summary = {
        total_no_of_male: 0,
        total_no_of_female: 0,
        total_no_of_individuals: members.length,
        total_no_of_family: 1,
        total_no_of_infant: 0,
        total_no_of_children: 0,
        total_no_of_youth: 0,
        total_no_of_adult: 0,
        total_no_of_seniors: 0,
        total_no_of_pwd: 0,
        total_no_of_pregnant: 0,
        total_no_of_lactating_women: 0,
      };

      const familyMembers = members.map((member) => {
        const er = member?.evacuee_residents ?? {};
        const resident = er?.residents ?? {};
        const snap = parseJsonMaybe(member?.profile_snapshot) || {};

<<<<<<< HEAD
        // Prefer snapshot, fall back to global resident fields (per-field).
        const first_name  = has(snap, "first_name")  ? (snap.first_name  ?? null) : (resident.first_name  ?? null);
        const middle_name = has(snap, "middle_name") ? (snap.middle_name ?? null) : (resident.middle_name ?? null);
        const last_name   = has(snap, "last_name")   ? (snap.last_name   ?? null) : (resident.last_name   ?? null);
        // IMPORTANT: if snapshot has suffix (even null), honor it; otherwise fallback
        const suffix      = has(snap, "suffix")      ? (snap.suffix      ?? null) : (resident.suffix      ?? null);

        const sexVal      = has(snap, "sex")         ? (snap.sex         ?? "Unknown") : (resident.sex ?? "Unknown");
        const birthdate   = has(snap, "birthdate")   ? (snap.birthdate   ?? null)      : (resident.birthdate ?? null);

        // Barangay display: use resident join name; snapshot holds only the id
        const barangayName = resident?.barangays?.name || "Unknown";

        // Age presentation + buckets
=======
        // prefer snapshot fields; fallback to resident
        const first_name  = has(snap, "first_name")  ? (snap.first_name  ?? null) : (resident.first_name  ?? null);
        const middle_name = has(snap, "middle_name") ? (snap.middle_name ?? null) : (resident.middle_name ?? null);
        const last_name   = has(snap, "last_name")   ? (snap.last_name   ?? null) : (resident.last_name   ?? null);
        const suffix      = has(snap, "suffix")      ? (snap.suffix      ?? null) : (resident.suffix      ?? null);
        const sexVal      = has(snap, "sex")         ? (snap.sex         ?? "Unknown") : (resident.sex ?? "Unknown");
        const birthdate   = has(snap, "birthdate")   ? (snap.birthdate   ?? null)      : (resident.birthdate ?? null);

        // barangay: prefer snapshot.barangay_of_origin (ID or string), fallback to resident join name
        const barangayFromResident = resident?.barangays?.name || "Unknown";
        const barangayName = resolveBarangayName(snap.barangay_of_origin, barangayFromResident);

        // age + buckets
>>>>>>> 01e33ce0
        let ageStr = "—";
        if (birthdate) {
          const birth = new Date(birthdate);
          const today = new Date();
          const y = today.getFullYear() - birth.getFullYear();
          const m = today.getMonth() - birth.getMonth();
          const d = today.getDate() - birth.getDate();
          let totalMonths = y * 12 + m - (d < 0 ? 1 : 0);
          totalMonths = Math.max(0, totalMonths);

          if (totalMonths <= 12) {
            ageStr = `${totalMonths} month${totalMonths === 1 ? "" : "s"}`;
            summary.total_no_of_infant++;
          } else {
            const hadBday =
              today.getMonth() > birth.getMonth() ||
              (today.getMonth() === birth.getMonth() && today.getDate() >= birth.getDate());
            const years = hadBday ? y : y - 1;
            const safeYears = Math.max(0, years);
            ageStr = String(safeYears);

            if (safeYears <= 12) summary.total_no_of_children++;
            else if (safeYears <= 17) summary.total_no_of_youth++;
            else if (safeYears <= 59) summary.total_no_of_adult++;
            else summary.total_no_of_seniors++;
          }
        }

        if (sexVal === "Male") summary.total_no_of_male++;
        else if (sexVal === "Female") summary.total_no_of_female++;

<<<<<<< HEAD
        // Event-scoped vulnerabilities: coerce to numbers
=======
        // event-scoped vulnerabilities
>>>>>>> 01e33ce0
        let vulnIdsRaw = Array.isArray(member?.vulnerability_type_ids)
          ? member.vulnerability_type_ids
          : parseJsonMaybe(member?.vulnerability_type_ids) || [];
        const vulnIds = (Array.isArray(vulnIdsRaw) ? vulnIdsRaw : [])
          .map((x) => Number(x))
          .filter(Number.isFinite);
<<<<<<< HEAD

        const vulnNames = vulnIds
          .map((id) => vulnNameById.get(id))
          .filter(Boolean);

        // Count per family using the current event only
=======
        const vulnNames = vulnIds.map((id) => vulnNameById.get(id)).filter(Boolean);

>>>>>>> 01e33ce0
        if (vulnIds.includes(4)) summary.total_no_of_pwd++;
        if (vulnIds.includes(5)) summary.total_no_of_pregnant++;
        if (vulnIds.includes(6)) summary.total_no_of_lactating_women++;

        const memberFullName = buildFullName({ first_name, middle_name, last_name, suffix });
<<<<<<< HEAD

        // Prefer event relationship when present (older rows may lack it in snapshot)
=======
>>>>>>> 01e33ce0
        const relationship =
          has(snap, "relationship_to_family_head")
            ? (snap.relationship_to_family_head ?? null)
            : (er.relationship_to_family_head ?? null);

        return {
          evacuee_id: member.evacuee_resident_id,
          resident_id: resident.id ?? null,
          full_name: memberFullName || "Unknown",
          age: ageStr,
<<<<<<< HEAD
          barangay_of_origin: barangayName,
          sex: sexVal,
          vulnerability_types: vulnNames, // event-scoped labels
          room_name: member?.ec_rooms?.room_name || "Unknown",
          arrival_timestamp: member.arrival_timestamp || null,
          relationship_to_family_head: relationship,
          // keep raw for head resolution below (not returned)
=======
          barangay_of_origin: barangayName, // <-- now snapshot-first
          sex: sexVal,
          vulnerability_types: vulnNames,
          room_name: member?.ec_rooms?.room_name || "Unknown",
          arrival_timestamp: member.arrival_timestamp || null,
          relationship_to_family_head: relationship,
>>>>>>> 01e33ce0
          _snap: snap,
          _resident: resident,
        };
      });

<<<<<<< HEAD
      // --- Head-of-family display (EVENT-SCOPED) ---
      // Find the member whose event relationship is "Head" (prefer snapshot->relationship_to_family_head)
      const headMember = familyMembers.find((m) => m.relationship_to_family_head === "Head")
        // If none explicitly marked as Head (older data), fall back to first member
        || familyMembers[0];
=======
      // Head-of-family display (prefer snapshot barangay; fallback to resident join)
      const headMember =
        familyMembers.find((m) => m.relationship_to_family_head === "Head") || familyMembers[0];
>>>>>>> 01e33ce0

      let family_head_full_name = "Unknown";
      let family_head_barangay = "Unknown";
      if (headMember) {
        const snapH = headMember._snap || {};
        const residentH = headMember._resident || {};

        const first_nameH  = has(snapH, "first_name")  ? (snapH.first_name  ?? null) : (residentH.first_name  ?? null);
        const middle_nameH = has(snapH, "middle_name") ? (snapH.middle_name ?? null) : (residentH.middle_name ?? null);
        const last_nameH   = has(snapH, "last_name")   ? (snapH.last_name   ?? null) : (residentH.last_name   ?? null);
        const suffixH      = has(snapH, "suffix")      ? (snapH.suffix      ?? null) : (residentH.suffix      ?? null);

<<<<<<< HEAD
      if (headMember) {
        const snapH = headMember._snap || {};
        const residentH = headMember._resident || {};

        const first_nameH  = has(snapH, "first_name")  ? (snapH.first_name  ?? null) : (residentH.first_name  ?? null);
        const middle_nameH = has(snapH, "middle_name") ? (snapH.middle_name ?? null) : (residentH.middle_name ?? null);
        const last_nameH   = has(snapH, "last_name")   ? (snapH.last_name   ?? null) : (residentH.last_name   ?? null);
        const suffixH      = has(snapH, "suffix")      ? (snapH.suffix      ?? null) : (residentH.suffix      ?? null);

        family_head_full_name = buildFullName({
          first_name: first_nameH,
          middle_name: middle_nameH,
          last_name: last_nameH,
          suffix: suffixH,
        });

        // Barangay label from resident join (snapshot usually holds only the id)
        family_head_barangay = residentH?.barangays?.name || "Unknown";
      }

      // Choose a stable room/decamp field (first member)
=======
        family_head_full_name = buildFullName({
          first_name: first_nameH, middle_name: middle_nameH, last_name: last_nameH, suffix: suffixH,
        });

        const residentJoinBrgy = residentH?.barangays?.name || "Unknown";
        family_head_barangay = resolveBarangayName(snapH.barangay_of_origin, residentJoinBrgy);
      }

>>>>>>> 01e33ce0
      const first = members[0] || {};
      response.push({
        id: familyHeadId,
        disaster_evacuation_event_id: eventId,
        family_head_full_name,
<<<<<<< HEAD
        barangay: family_head_barangay,
        total_individuals: members.length,
        room_name: first?.ec_rooms?.room_name || "Unknown",
        decampment_timestamp: first?.decampment_timestamp || null,

=======
        barangay: family_head_barangay, // <-- now snapshot-first
        total_individuals: members.length,
        room_name: first?.ec_rooms?.room_name || "Unknown",
        decampment_timestamp: first?.decampment_timestamp || null,
>>>>>>> 01e33ce0
        view_family: {
          evacuation_center_name: first?.ec_rooms?.evacuation_centers?.name || "Unknown",
          head_of_family: family_head_full_name,
          decampment: first?.decampment_timestamp || null,
          summary_per_family: summary,
        },
        list_of_family_members: {
<<<<<<< HEAD
          family_members: familyMembers.map(({ _snap, _resident, ...pub }) => pub), // strip internals
=======
          family_members: familyMembers.map(({ _snap, _resident, ...pub }) => pub),
>>>>>>> 01e33ce0
        },
      });
    }

    return res.status(200).json(response);
  } catch (error) {
    console.error("[FATAL] evacuees-information:", error);
    return next(new ApiError("Internal server error", 500));
  }
};


/**
 * @desc Get evacuee demographic statistics by disaster evacuation event ID
 * @route GET /api/v1/evacuees/:disasterEvacuationEventId/evacuee-statistics 
 * @access Public
 */
exports.getEvacueeStatisticsByDisasterEvacuationEventId = async (req, res, next) => {
  const eventId = Number(req.params.disasterEvacuationEventId ?? req.params.id);
  if (!Number.isFinite(eventId)) {
    return next(new ApiError("Invalid disaster evacuation event id.", 400));
  }

  try {
    const { data, error } = await supabase
      .from("evacuation_summaries")
      .select(`
        total_no_of_male,
        total_no_of_female,
        total_no_of_infant,
        total_no_of_children,
        total_no_of_youth,
        total_no_of_adult,
        total_no_of_seniors,
        total_no_of_pwd,
        total_no_of_pregnant,
        total_no_of_lactating_women
      `)
      .eq("disaster_evacuation_event_id", eventId)
      .maybeSingle(); 

    if (error) {
      console.error("[ERROR] fetching evacuee statistics:", error);
      return next(new ApiError("Failed to fetch evacuee statistics.", 500));
    }

    const summary = {
      total_no_of_male:             data?.total_no_of_male ?? 0,
      total_no_of_female:           data?.total_no_of_female ?? 0,
      total_no_of_infant:           data?.total_no_of_infant ?? 0,
      total_no_of_children:         data?.total_no_of_children ?? 0,
      total_no_of_youth:            data?.total_no_of_youth ?? 0,
      total_no_of_adult:            data?.total_no_of_adult ?? 0,
      total_no_of_seniors:          data?.total_no_of_seniors ?? 0,
      total_no_of_pwd:              data?.total_no_of_pwd ?? 0,
      total_no_of_pregnant:         data?.total_no_of_pregnant ?? 0,
      total_no_of_lactating_women:  data?.total_no_of_lactating_women ?? 0,
    };

    return res.status(200).json({
      title: "Evacuees Statistics",
      summary,
    });
  } catch (err) {
    console.error("[FATAL] evacuee-statistics:", err);
    return next(new ApiError("Internal server error.", 500));
  }
};

/**
 * @desc Get disaster + evacuation center info for a disaster evacuation event (empty-state friendly)
 * @route GET /api/v1/evacuees/:disasterEvacuationEventId/details  (also supports :id)
 * @access Public
 */
exports.getDisasterEvacuationDetails = async (req, res, next) => {
  const disasterEvacuationEventId = Number(
    req.params.disasterEvacuationEventId ?? req.params.id
  );

  if (!Number.isFinite(disasterEvacuationEventId)) {
    return next(new ApiError("Invalid disaster evacuation event id.", 400));
  }

  try {
<<<<<<< HEAD
    // 1) Event + related disaster + EC (pull capacity here to avoid extra query)
=======
    // 1) Event + related disaster + EC (also return event start/end dates!)
>>>>>>> 01e33ce0
    const { data: eventData, error: eventError } = await supabase
      .from("disaster_evacuation_event")
      .select(`
        id,
        evacuation_start_date,
        evacuation_end_date,
        disasters (
          id,
          disaster_name,
          disaster_start_date,
          disaster_end_date,
<<<<<<< HEAD
          disaster_types (
            id, name
          )
=======
          disaster_types ( id, name )
>>>>>>> 01e33ce0
        ),
        evacuation_centers (
          id,
          name,
          barangay_id,
          total_capacity,
          barangays ( id, name )
        )
      `)
      .eq("id", disasterEvacuationEventId)
<<<<<<< HEAD
      .maybeSingle(); // ← no error if not found
=======
      .maybeSingle();
>>>>>>> 01e33ce0

    if (eventError) {
      console.error("[ERROR] fetching event:", eventError);
      return next(new ApiError("Failed to fetch disaster evacuation event.", 500));
    }
    if (!eventData) {
      return next(new ApiError("Disaster evacuation event not found.", 404));
    }

    const disasters = eventData.disasters ?? null;
    const ec = eventData.evacuation_centers ?? null;

    // 2) Summary (ok if missing — return zeros)
    const { data: summary, error: summaryError } = await supabase
      .from("evacuation_summaries")
      .select(`total_no_of_family, total_no_of_individuals`)
      .eq("disaster_evacuation_event_id", disasterEvacuationEventId)
      .maybeSingle();

    if (summaryError) {
      console.error("[ERROR] fetching summary:", summaryError);
      return next(new ApiError("Failed to fetch evacuation summary.", 500));
    }

    const safeSummary = {
      total_no_of_family: summary?.total_no_of_family ?? 0,
      total_no_of_individuals: summary?.total_no_of_individuals ?? 0,
      evacuation_center_capacity: ec?.total_capacity ?? 0,
    };

<<<<<<< HEAD
    // 3) Respond with null/“Unknown” fallbacks instead of 500s
=======
    // 3) Respond (now includes a canonical evacuation_event block)
>>>>>>> 01e33ce0
    return res.status(200).json({
      evacuation_event: {
        id: eventData.id,
        evacuation_start_date: eventData.evacuation_start_date ?? null,
        evacuation_end_date: eventData.evacuation_end_date ?? null,
        is_event_ended: Boolean(eventData.evacuation_end_date),
      },
      disaster: {
        disaster_types_id: disasters?.disaster_types?.id ?? null,
        disaster_type_name: disasters?.disaster_types?.name ?? "Unknown",
        disasters_id: disasters?.id ?? null,
        disaster_name: disasters?.disaster_name ?? "Unknown",
        disaster_start_date: disasters?.disaster_start_date ?? null,
        disaster_end_date: disasters?.disaster_end_date ?? null,
      },
      evacuation_center: {
        evacuation_center_id: ec?.id ?? null,
        evacuation_center_name: ec?.name ?? "Unknown",
        evacuation_center_barangay_id: ec?.barangay_id ?? null,
        evacuation_center_barangay_name: ec?.barangays?.name ?? "Unknown",
      },
      evacuation_summary: safeSummary,
    });
  } catch (err) {
    console.error("[FATAL] getDisasterEvacuationDetails:", err);
    return next(new ApiError("Internal server error", 500));
  }
};

<<<<<<< HEAD

/**
 * @desc Get all rooms for the evacuation center tied to a disaster evacuation event
 * @route GET /api/v1/evacuees/:disasterEvacuationEventId/rooms
 * @access Public
 */
=======
>>>>>>> 01e33ce0
exports.getAllRoomsForDisasterEvacuationEventId = async (req, res, next) => {
  const { disasterEvacuationEventId } = req.params;
  const onlyAvailable = String(req.query.only_available || "1") !== "0"; // default: only rooms with space

  try {
    // 1) Resolve center id for this event
    const { data: eventRow, error: eventErr } = await supabase
      .from("disaster_evacuation_event")
      .select("evacuation_center_id")
      .eq("id", disasterEvacuationEventId)
      .single();
    if (eventErr || !eventRow) {
      return next(new ApiError("Disaster evacuation event not found.", 404));
    }

    // 2) Rooms (include capacity)
    const { data: rooms, error: roomsErr } = await supabase
      .from("evacuation_center_rooms")
      .select("id, room_name, individual_room_capacity")
      .eq("evacuation_center_id", eventRow.evacuation_center_id)
      .order("room_name", { ascending: true });
    if (roomsErr) {
      return next(new ApiError("Failed to fetch evacuation center rooms.", 500));
    }

    // 3) Occupancy for THIS event (active = decampment_timestamp IS NULL)
    const { data: occRows, error: occErr } = await supabase
      .from("evacuation_registrations")
      .select("ec_rooms_id")
      .eq("disaster_evacuation_event_id", disasterEvacuationEventId)
      .is("decampment_timestamp", null);
    if (occErr) {
      return next(new ApiError("Failed to fetch room occupancy.", 500));
    }

    // 4) Count occupants per room
    const occMap = new Map(); // room_id -> count
    for (const row of occRows || []) {
      const rid = row.ec_rooms_id;
      if (!rid) continue;
      occMap.set(rid, (occMap.get(rid) || 0) + 1);
    }

    // 5) Compose rooms with availability
    const withAvailability = (rooms || []).map((r) => {
      const capacity = Number(r.individual_room_capacity || 0);
      const occupants = occMap.get(r.id) || 0;
      return {
        id: r.id,
        room_name: r.room_name,
        capacity,
        available: Math.max(capacity - occupants, 0),
      };
    });

    const filtered = onlyAvailable
      ? withAvailability.filter((r) => r.available > 0)
      : withAvailability;

    return res.status(200).json({
      message: "Rooms fetched successfully.",
      count: filtered.length,
      data: filtered,            // [{ id, room_name, capacity, available }]
      all_full: onlyAvailable && filtered.length === 0,
    });
  } catch (err) {
    console.error("getAllRoomsForDisasterEvacuationEventId error:", err);
    return next(new ApiError("Internal server error.", 500));
  }
};

/**
 * @desc Get full evacuee details for editing (event-scoped first).
 *       Prefers registration.profile_snapshot & registration.vulnerability_type_ids
 *       for the given disaster_evacuation_event_id, with per-field fallback to global.
 * @route GET /api/v1/evacuees/:disasterEvacuationEventId/:evacueeResidentId/edit
 * @access Private (Camp Manager only)
 */
exports.getEvacueeDetailsForEdit = async (req, res, next) => {
  const { disasterEvacuationEventId, evacueeResidentId } = req.params;

  const parseJsonMaybe = (v) => {
    if (v == null) return null;
    if (typeof v === "object") return v;
    if (typeof v === "string") {
      try { return JSON.parse(v); } catch { return null; }
    }
    return null;
  };

  const buildFullName = ({ first_name, middle_name, last_name, suffix }) => {
    const parts = [first_name, middle_name, last_name].filter(Boolean);
    const full = parts.join(" ");
    return suffix ? `${full} ${suffix}` : full;
  };

  // Normalize snapshot builder (keeps null when suffix cleared)
  const buildSnapshot = (src = {}) => ({
    first_name: src.first_name ?? null,
    middle_name: src.middle_name ?? null,
    last_name: src.last_name ?? null,
    suffix:
      typeof src.suffix === "string" && src.suffix.trim() !== ""
        ? src.suffix.trim()
        : (src.suffix ?? null),
    sex: src.sex ?? null,
    birthdate: src.birthdate ?? null,
    barangay_of_origin: src.barangay_of_origin ?? null,
    purok: src.purok ?? null,
    marital_status: src.marital_status ?? null,
    educational_attainment: src.educational_attainment ?? null,
    occupation: src.occupation ?? null,
    school_of_origin: src.school_of_origin ?? null,
    relationship_to_family_head: src.relationship_to_family_head ?? null,
  });

  try {
    // 1) Global evacuee + resident + head display
    const { data: evacuee, error: evacueeErr } = await supabase
      .from("evacuee_residents")
      .select(`
        id,
        resident_id,
        marital_status,
        educational_attainment,
        school_of_origin,
        occupation,
        purok,
        relationship_to_family_head,
        family_head_id,
        date_registered,
        residents:resident_id (
          first_name,
          middle_name,
          last_name,
          suffix,
          birthdate,
          sex,
          barangay_of_origin
        ),
        family_head:family_head_id (
          residents:resident_id (
            first_name,
            middle_name,
            last_name,
            suffix
          )
        )
      `)
      .eq("id", evacueeResidentId)
      .single();

    if (evacueeErr || !evacuee) {
      return next(new ApiError("Evacuee not found.", 404));
    }

    // 2) Event-scoped registration
    const { data: registration, error: regErr } = await supabase
      .from("evacuation_registrations")
      .select(`
        id,
        ec_rooms_id,
        arrival_timestamp,
        decampment_timestamp,
        reported_age_at_arrival,
        profile_snapshot,
        vulnerability_type_ids
      `)
      .eq("evacuee_resident_id", evacueeResidentId)
      .eq("disaster_evacuation_event_id", disasterEvacuationEventId)
      .maybeSingle();

    if (regErr) {
      return next(new ApiError("Failed to load registration for this event.", 500));
    }

    // 3) Parse snapshot if needed
    const snapRow = parseJsonMaybe(registration?.profile_snapshot);

    // 4) Build field-by-field merge: prefer event snapshot; fallback to global
    const mergedBase = {
      first_name: snapRow?.first_name ?? evacuee.residents?.first_name ?? null,
      middle_name: snapRow?.middle_name ?? evacuee.residents?.middle_name ?? null,
      last_name: snapRow?.last_name ?? evacuee.residents?.last_name ?? null,
      // IMPORTANT: allow null from event snapshot to pass through (cleared suffix)
      suffix: (snapRow && "suffix" in snapRow)
        ? (snapRow.suffix ?? null)
        : (evacuee.residents?.suffix ?? null),
      sex: snapRow?.sex ?? evacuee.residents?.sex ?? null,
      birthdate: snapRow?.birthdate ?? evacuee.residents?.birthdate ?? null,
      barangay_of_origin: (snapRow && "barangay_of_origin" in snapRow)
        ? (snapRow.barangay_of_origin ?? null)
        : (evacuee.residents?.barangay_of_origin ?? null),
      purok: (snapRow && "purok" in snapRow)
        ? (snapRow.purok ?? null)
        : (evacuee.purok ?? null),
      marital_status: (snapRow && "marital_status" in snapRow)
        ? (snapRow.marital_status ?? null)
        : (evacuee.marital_status ?? null),
      educational_attainment: (snapRow && "educational_attainment" in snapRow)
        ? (snapRow.educational_attainment ?? null)
        : (evacuee.educational_attainment ?? null),
      occupation: (snapRow && "occupation" in snapRow)
        ? (snapRow.occupation ?? null)
        : (evacuee.occupation ?? null),
      school_of_origin: (snapRow && "school_of_origin" in snapRow)
        ? (snapRow.school_of_origin ?? null)
        : (evacuee.school_of_origin ?? null),
    };

    // Ensure relationship_to_family_head is event-first
    const eventRel =
      (snapRow && "relationship_to_family_head" in snapRow
        ? (snapRow.relationship_to_family_head ?? null)
        : null) ??
      evacuee.relationship_to_family_head ??
      null;

    const snap = buildSnapshot({ ...mergedBase, relationship_to_family_head: eventRel });

    // 5) Normalize vulnerabilities (array of numbers)
    let vulnIds = [];
    if (Array.isArray(registration?.vulnerability_type_ids)) {
      vulnIds = registration.vulnerability_type_ids.map((x) => Number(x)).filter(Number.isFinite);
    } else {
      const parsed = parseJsonMaybe(registration?.vulnerability_type_ids);
      if (Array.isArray(parsed)) {
        vulnIds = parsed.map((x) => Number(x)).filter(Number.isFinite);
      }
    }

    return res.status(200).json({
      id: evacuee.id,

      // Residents (event snapshot first)
      first_name: snap.first_name,
      middle_name: snap.middle_name,
      last_name: snap.last_name,
      suffix: snap.suffix, // stays null if cleared
      birthdate: snap.birthdate,
      sex: snap.sex,
      barangay_of_origin: snap.barangay_of_origin,

      // Evacuee-residents (event snapshot first where applicable)
      marital_status: snap.marital_status,
      educational_attainment: snap.educational_attainment,
      school_of_origin: snap.school_of_origin,
      occupation: snap.occupation,
      purok: snap.purok,

      // Event-scoped relationship used by the Edit modal
      relationship_to_family_head: snap.relationship_to_family_head,
      family_head_id: evacuee.family_head_id,
      family_head_full_name: evacuee.family_head?.residents
        ? buildFullName(evacuee.family_head.residents)
        : null,
      date_registered: evacuee.date_registered,

      // Registration (event-bound)
      ec_rooms_id: registration?.ec_rooms_id ?? null,
      arrival_timestamp: registration?.arrival_timestamp ?? null,
      decampment_timestamp: registration?.decampment_timestamp ?? null,
      reported_age_at_arrival: registration?.reported_age_at_arrival ?? null,

      // Event-scoped vulnerabilities for edit form
      vulnerability_type_ids: vulnIds,

      // Provide the merged snapshot the UI expects
      profile_snapshot: snap,
    });
  } catch (err) {
    console.error("getEvacueeDetailsForEdit error:", err);
    return next(new ApiError("Internal server error.", 500));
  }
};

/**
 * @desc Transfer the family head to another member.
 *       GLOBAL: repoints family_head_id on evacuee_residents + registrations.
 *       EVENT-SCOPED: also patches profile_snapshot.relationship_to_family_head
 *       for the specified event so Edit modal reflects the new roles.
 * @route POST /api/v1/evacuees/:disasterEvacuationEventId/transfer-head
 * @access Private (Camp Manager only)
 */
exports.transferHead = async (req, res, next) => {
  const { disasterEvacuationEventId } = req.params;
  const {
    from_family_head_id,
    to_evacuee_resident_id,
    old_head_new_relationship = "Spouse",
  } = req.body || {};

  const eventIdNum = Number(disasterEvacuationEventId);
  const fromFH = Number(from_family_head_id);
  const toEvac = Number(to_evacuee_resident_id);

  if (
    !Number.isFinite(eventIdNum) ||
    !Number.isFinite(fromFH) ||
    !Number.isFinite(toEvac) ||
    typeof old_head_new_relationship !== "string" ||
    !old_head_new_relationship.trim()
  ) {
    return next(new ApiError("Missing or invalid fields for transfer.", 400));
  }

  try {
    // ── A) Validate: target member belongs to this family for THIS event
    const { count: membershipCount, error: memberCheckErr } = await supabase
      .from("evacuation_registrations")
      .select("id", { count: "exact", head: true })
      .eq("evacuee_resident_id", toEvac)
      .eq("family_head_id", fromFH)
      .eq("disaster_evacuation_event_id", eventIdNum);

    if (memberCheckErr) {
      console.error("memberCheckErr:", memberCheckErr);
      throw new ApiError("Failed to validate family membership.", 500);
    }
    if ((membershipCount ?? 0) === 0) {
      return next(
        new ApiError(
          "Target member is not part of this family for the specified event.",
          400
        )
      );
    }

    // ── B) Member we promote (need resident_id)
    const { data: promoteRow, error: promoteErr } = await supabase
      .from("evacuee_residents")
      .select("id, resident_id, relationship_to_family_head, family_head_id")
      .eq("id", toEvac)
      .single();
    if (promoteErr || !promoteRow) {
      return next(new ApiError("Member to promote not found.", 404));
    }

    // ── C) Old head's resident_id via family_head
    const { data: oldFHRow, error: oldFHErr } = await supabase
      .from("family_head")
      .select("id, resident_id")
      .eq("id", fromFH)
      .single();
    if (oldFHErr || !oldFHRow) {
      console.error("oldFHErr:", oldFHErr);
      throw new ApiError("Old family head record not found.", 404);
    }

    // Also fetch the old-head evacuee_residents.id (to patch event snapshot later)
    const { data: oldHeadEvacueeRow, error: oldHeadEvacErr } = await supabase
      .from("evacuee_residents")
      .select("id")
      .eq("resident_id", oldFHRow.resident_id)
      .single();
    if (oldHeadEvacErr || !oldHeadEvacueeRow) {
      console.error("oldHeadEvacErr:", oldHeadEvacErr);
      throw new ApiError("Could not locate old head's evacuee record.", 404);
    }

    // ── D) Ensure a family_head row for the promoted resident
    let new_family_head_id = null;
    const { data: existingHead, error: headFindErr } = await supabase
      .from("family_head")
      .select("id")
      .eq("resident_id", promoteRow.resident_id)
      .maybeSingle();
    if (headFindErr) {
      console.error("headFindErr:", headFindErr);
      throw new ApiError("Failed to resolve family head record.", 500);
    }
    if (existingHead?.id) {
      new_family_head_id = existingHead.id;
    } else {
      const { data: insertedHead, error: headInsertErr } = await supabase
        .from("family_head")
        .insert([{ resident_id: promoteRow.resident_id }])
        .select("id")
        .single();
      if (headInsertErr) {
        console.error("headInsertErr:", headInsertErr);
        if (headInsertErr.code === "23505") {
          throw new ApiError(
            `Duplicate key on 'family_head.id'. Run: SELECT setval(pg_get_serial_sequence('family_head','id'), (SELECT MAX(id) FROM family_head)+1);`,
            500
          );
        }
        throw new ApiError("Failed to create new family head record.", 500);
      }
      new_family_head_id = insertedHead.id;
    }

    const nowIso = new Date().toISOString();

    // ── E) Promote the selected member to Head (GLOBAL person table)
    const { error: promoteRelErr } = await supabase
      .from("evacuee_residents")
      .update({
        relationship_to_family_head: "Head",
        family_head_id: new_family_head_id,
        updated_at: nowIso,
      })
      .eq("id", toEvac);
    if (promoteRelErr) {
      console.error("promoteRelErr:", promoteRelErr);
      throw new ApiError("Failed to set promoted member as head.", 500);
    }

    // ── F) Demote the OLD head (GLOBAL person table)
    const { error: oldHeadDemoteErr } = await supabase
      .from("evacuee_residents")
      .update({
        relationship_to_family_head: old_head_new_relationship,
        family_head_id: new_family_head_id, // point to new head
        updated_at: nowIso,
      })
      .eq("resident_id", oldFHRow.resident_id)
      .eq("relationship_to_family_head", "Head");
    if (oldHeadDemoteErr) {
      console.error("oldHeadDemoteErr:", oldHeadDemoteErr);
      throw new ApiError("Failed to update old head relationship.", 500);
    }

    // ── G) Repoint ALL members to the new family_head_id (GLOBAL people table)
    const { error: allMembersRepointErr } = await supabase
      .from("evacuee_residents")
      .update({
        family_head_id: new_family_head_id,
        updated_at: nowIso,
      })
      .eq("family_head_id", fromFH);
    if (allMembersRepointErr) {
      console.error("allMembersRepointErr:", allMembersRepointErr);
      throw new ApiError("Failed to reassign family members to new head.", 500);
    }

    // ── H) Update registrations to point at new head (GLOBAL across events)
    const { error: regRepointErr } = await supabase
      .from("evacuation_registrations")
      .update({
        family_head_id: new_family_head_id,
        updated_at: nowIso,
      })
      .eq("family_head_id", fromFH);
    if (regRepointErr) {
      console.error("regRepointErr:", regRepointErr);
      throw new ApiError("Failed to update registrations to new head.", 500);
    }

    // ── I) Patch EVENT-SCOPED snapshots so the Edit modal shows correct roles for THIS event
    // Promotee's registration snapshot → relationship_to_family_head = "Head"
    const { data: promoteReg, error: promoteRegErr } = await supabase
      .from("evacuation_registrations")
      .select("id, profile_snapshot")
      .eq("evacuee_resident_id", toEvac)
      .eq("disaster_evacuation_event_id", eventIdNum)
      .maybeSingle();
    if (promoteRegErr) {
      console.error("promoteRegErr:", promoteRegErr);
      throw new ApiError("Failed to load promoted member registration.", 500);
    }
    if (promoteReg?.id) {
      const pSnap = promoteReg.profile_snapshot || {};
      const patched = { ...pSnap, relationship_to_family_head: "Head" };
      const { error: promoteSnapUpdErr } = await supabase
        .from("evacuation_registrations")
        .update({ profile_snapshot: patched, updated_at: nowIso })
        .eq("id", promoteReg.id);
      if (promoteSnapUpdErr) {
        console.error("promoteSnapUpdErr:", promoteSnapUpdErr);
        throw new ApiError("Failed to update promoted member event snapshot.", 500);
      }
    }

    // Old head's registration snapshot in THIS event → relationship_to_family_head = given demoted role
    const oldEvacId = oldHeadEvacueeRow.id;
    const { data: oldReg, error: oldRegErr } = await supabase
      .from("evacuation_registrations")
      .select("id, profile_snapshot")
      .eq("evacuee_resident_id", oldEvacId)
      .eq("disaster_evacuation_event_id", eventIdNum)
      .maybeSingle();
    if (oldRegErr) {
      console.error("oldRegErr:", oldRegErr);
      throw new ApiError("Failed to load old head registration.", 500);
    }
    if (oldReg?.id) {
      const oSnap = oldReg.profile_snapshot || {};
      const patched = { ...oSnap, relationship_to_family_head: old_head_new_relationship };
      const { error: oldSnapUpdErr } = await supabase
        .from("evacuation_registrations")
        .update({ profile_snapshot: patched, updated_at: nowIso })
        .eq("id", oldReg.id);
      if (oldSnapUpdErr) {
        console.error("oldSnapUpdErr:", oldSnapUpdErr);
        throw new ApiError("Failed to update old head event snapshot.", 500);
      }
    }

    return res.status(200).json({
      message: "Family head transferred successfully.",
      data: { new_family_head_id },
    });
  } catch (err) {
    console.error("transferHead error:", err);
    return next(
      err instanceof ApiError
        ? err
        : new ApiError("Internal error during head transfer.", 500)
    );
  }
};<|MERGE_RESOLUTION|>--- conflicted
+++ resolved
@@ -133,7 +133,6 @@
 
       evacuee_id = evacRow.id;
       resident_id = evacRow.resident_id;
-<<<<<<< HEAD
 
       // 1) Fetch the target event (we reference EC for messaging and disasters if needed)
       const { data: targetEvent, error: targetEventErr } = await supabase
@@ -173,47 +172,6 @@
         .eq("evacuee_resident_id", existing_evacuee_resident_id)
         .is("decampment_timestamp", null);
 
-=======
-
-      // 1) Fetch the target event (we reference EC for messaging and disasters if needed)
-      const { data: targetEvent, error: targetEventErr } = await supabase
-        .from("disaster_evacuation_event")
-        .select(`id, evacuation_centers ( id )`)
-        .eq("id", disaster_evacuation_event_id)
-        .single();
-
-      if (targetEventErr || !targetEvent) {
-        return next(new ApiError("Target disaster evacuation event not found.", 404));
-      }
-
-      // 2) Fetch the target room to get EC id
-      const { data: targetRoom, error: roomErr } = await supabase
-        .from("evacuation_center_rooms")
-        .select(`id, evacuation_center_id`)
-        .eq("id", ec_rooms_id)
-        .single();
-
-      if (roomErr || !targetRoom) {
-        return next(new ApiError("Target EC room not found.", 404));
-      }
-
-      // 3) Check ANY ACTIVE registrations for this evacuee (decampment IS NULL)
-      const { data: activeRegs, error: activeRegsErr } = await supabase
-        .from("evacuation_registrations")
-        .select(`
-          id,
-          evacuee_resident_id,
-          disaster_evacuation_event_id,
-          decampment_timestamp,
-          disaster_evacuation_event:disaster_evacuation_event_id (
-            id,
-            evacuation_centers ( id, name )
-          )
-        `)
-        .eq("evacuee_resident_id", existing_evacuee_resident_id)
-        .is("decampment_timestamp", null);
-
->>>>>>> 01e33ce0
       if (activeRegsErr) {
         return next(new ApiError("Failed to verify active registration state.", 500));
       }
@@ -862,7 +820,6 @@
       .eq("disaster_evacuation_event_id", disaster_evacuation_event_id)
       .maybeSingle();
     if (regFindErr) throw new ApiError("Failed to fetch evacuation registration.", 500);
-<<<<<<< HEAD
 
     // Guard: if no registration yet, ensure evacuee not active elsewhere
     if (!regRow) {
@@ -882,27 +839,6 @@
 
       if (oaErr) throw new ApiError("Failed to verify active-registration state.", 500);
 
-=======
-
-    // Guard: if no registration yet, ensure evacuee not active elsewhere
-    if (!regRow) {
-      const { data: otherActive, error: oaErr } = await supabase
-        .from("evacuation_registrations")
-        .select(`
-          id,
-          disaster_evacuation_event_id,
-          decampment_timestamp,
-          disaster_evacuation_event:disaster_evacuation_event_id (
-            id,
-            evacuation_centers ( id, name )
-          )
-        `)
-        .eq("evacuee_resident_id", id)
-        .is("decampment_timestamp", null);
-
-      if (oaErr) throw new ApiError("Failed to verify active-registration state.", 500);
-
->>>>>>> 01e33ce0
       if ((otherActive || []).length > 0) {
         const alreadyInTarget = otherActive.find(
           (r) => Number(r.disaster_evacuation_event_id) === Number(disaster_evacuation_event_id)
@@ -1029,13 +965,7 @@
   const parseJsonMaybe = (v) => {
     if (v == null) return null;
     if (typeof v === "object") return v;
-<<<<<<< HEAD
-    if (typeof v === "string") {
-      try { return JSON.parse(v); } catch { return null; }
-    }
-=======
     if (typeof v === "string") { try { return JSON.parse(v); } catch { return null; } }
->>>>>>> 01e33ce0
     return null;
   };
   const has = (obj, key) => obj != null && Object.prototype.hasOwnProperty.call(obj, key);
@@ -1045,20 +975,6 @@
     const full = parts.join(" ");
     return suffix ? `${full} ${suffix}` : full;
   };
-<<<<<<< HEAD
-
-  try {
-    // 0) Load vulnerability type names once (id -> name), so we can map ids to labels
-    const { data: vulnTypes, error: vulnTypesErr } = await supabase
-      .from("vulnerability_types")
-      .select("id, name");
-    if (vulnTypesErr) {
-      console.warn("[WARN] fetching vulnerability_types:", vulnTypesErr);
-    }
-    const vulnNameById = new Map((vulnTypes || []).map((v) => [Number(v.id), v.name]));
-
-    // 1) Pull registrations for this event, including event-scoped fields
-=======
 
   // Prefer snapshot barangay_of_origin; if it's a number, map id->name from barangays
   const resolveBarangayNameFactory = (barangayNameById) => (snapValue, residentJoinName) => {
@@ -1093,7 +1009,6 @@
     const resolveBarangayName = resolveBarangayNameFactory(barangayNameById);
 
     // 1) registrations for this event (include resident + barangay join via FK)
->>>>>>> 01e33ce0
     const { data: registrations, error: regError } = await supabase
       .from("evacuation_registrations")
       .select(`
@@ -1139,16 +1054,11 @@
       console.error("[ERROR] fetching registrations:", regError);
       return next(new ApiError("Failed to fetch registrations", 500));
     }
-
     if (!registrations || registrations.length === 0) {
       return res.status(200).json([]);
     }
 
-<<<<<<< HEAD
-    // 2) Group members by family_head_id for this event
-=======
     // 2) group by family_head_id
->>>>>>> 01e33ce0
     const familyGroups = new Map();
     for (const r of registrations) {
       const fhId = r.family_head_id ?? null;
@@ -1179,22 +1089,6 @@
         const resident = er?.residents ?? {};
         const snap = parseJsonMaybe(member?.profile_snapshot) || {};
 
-<<<<<<< HEAD
-        // Prefer snapshot, fall back to global resident fields (per-field).
-        const first_name  = has(snap, "first_name")  ? (snap.first_name  ?? null) : (resident.first_name  ?? null);
-        const middle_name = has(snap, "middle_name") ? (snap.middle_name ?? null) : (resident.middle_name ?? null);
-        const last_name   = has(snap, "last_name")   ? (snap.last_name   ?? null) : (resident.last_name   ?? null);
-        // IMPORTANT: if snapshot has suffix (even null), honor it; otherwise fallback
-        const suffix      = has(snap, "suffix")      ? (snap.suffix      ?? null) : (resident.suffix      ?? null);
-
-        const sexVal      = has(snap, "sex")         ? (snap.sex         ?? "Unknown") : (resident.sex ?? "Unknown");
-        const birthdate   = has(snap, "birthdate")   ? (snap.birthdate   ?? null)      : (resident.birthdate ?? null);
-
-        // Barangay display: use resident join name; snapshot holds only the id
-        const barangayName = resident?.barangays?.name || "Unknown";
-
-        // Age presentation + buckets
-=======
         // prefer snapshot fields; fallback to resident
         const first_name  = has(snap, "first_name")  ? (snap.first_name  ?? null) : (resident.first_name  ?? null);
         const middle_name = has(snap, "middle_name") ? (snap.middle_name ?? null) : (resident.middle_name ?? null);
@@ -1208,7 +1102,6 @@
         const barangayName = resolveBarangayName(snap.barangay_of_origin, barangayFromResident);
 
         // age + buckets
->>>>>>> 01e33ce0
         let ageStr = "—";
         if (birthdate) {
           const birth = new Date(birthdate);
@@ -1240,38 +1133,20 @@
         if (sexVal === "Male") summary.total_no_of_male++;
         else if (sexVal === "Female") summary.total_no_of_female++;
 
-<<<<<<< HEAD
-        // Event-scoped vulnerabilities: coerce to numbers
-=======
         // event-scoped vulnerabilities
->>>>>>> 01e33ce0
         let vulnIdsRaw = Array.isArray(member?.vulnerability_type_ids)
           ? member.vulnerability_type_ids
           : parseJsonMaybe(member?.vulnerability_type_ids) || [];
         const vulnIds = (Array.isArray(vulnIdsRaw) ? vulnIdsRaw : [])
           .map((x) => Number(x))
           .filter(Number.isFinite);
-<<<<<<< HEAD
-
-        const vulnNames = vulnIds
-          .map((id) => vulnNameById.get(id))
-          .filter(Boolean);
-
-        // Count per family using the current event only
-=======
         const vulnNames = vulnIds.map((id) => vulnNameById.get(id)).filter(Boolean);
 
->>>>>>> 01e33ce0
         if (vulnIds.includes(4)) summary.total_no_of_pwd++;
         if (vulnIds.includes(5)) summary.total_no_of_pregnant++;
         if (vulnIds.includes(6)) summary.total_no_of_lactating_women++;
 
         const memberFullName = buildFullName({ first_name, middle_name, last_name, suffix });
-<<<<<<< HEAD
-
-        // Prefer event relationship when present (older rows may lack it in snapshot)
-=======
->>>>>>> 01e33ce0
         const relationship =
           has(snap, "relationship_to_family_head")
             ? (snap.relationship_to_family_head ?? null)
@@ -1282,38 +1157,20 @@
           resident_id: resident.id ?? null,
           full_name: memberFullName || "Unknown",
           age: ageStr,
-<<<<<<< HEAD
-          barangay_of_origin: barangayName,
-          sex: sexVal,
-          vulnerability_types: vulnNames, // event-scoped labels
-          room_name: member?.ec_rooms?.room_name || "Unknown",
-          arrival_timestamp: member.arrival_timestamp || null,
-          relationship_to_family_head: relationship,
-          // keep raw for head resolution below (not returned)
-=======
           barangay_of_origin: barangayName, // <-- now snapshot-first
           sex: sexVal,
           vulnerability_types: vulnNames,
           room_name: member?.ec_rooms?.room_name || "Unknown",
           arrival_timestamp: member.arrival_timestamp || null,
           relationship_to_family_head: relationship,
->>>>>>> 01e33ce0
           _snap: snap,
           _resident: resident,
         };
       });
 
-<<<<<<< HEAD
-      // --- Head-of-family display (EVENT-SCOPED) ---
-      // Find the member whose event relationship is "Head" (prefer snapshot->relationship_to_family_head)
-      const headMember = familyMembers.find((m) => m.relationship_to_family_head === "Head")
-        // If none explicitly marked as Head (older data), fall back to first member
-        || familyMembers[0];
-=======
       // Head-of-family display (prefer snapshot barangay; fallback to resident join)
       const headMember =
         familyMembers.find((m) => m.relationship_to_family_head === "Head") || familyMembers[0];
->>>>>>> 01e33ce0
 
       let family_head_full_name = "Unknown";
       let family_head_barangay = "Unknown";
@@ -1326,29 +1183,6 @@
         const last_nameH   = has(snapH, "last_name")   ? (snapH.last_name   ?? null) : (residentH.last_name   ?? null);
         const suffixH      = has(snapH, "suffix")      ? (snapH.suffix      ?? null) : (residentH.suffix      ?? null);
 
-<<<<<<< HEAD
-      if (headMember) {
-        const snapH = headMember._snap || {};
-        const residentH = headMember._resident || {};
-
-        const first_nameH  = has(snapH, "first_name")  ? (snapH.first_name  ?? null) : (residentH.first_name  ?? null);
-        const middle_nameH = has(snapH, "middle_name") ? (snapH.middle_name ?? null) : (residentH.middle_name ?? null);
-        const last_nameH   = has(snapH, "last_name")   ? (snapH.last_name   ?? null) : (residentH.last_name   ?? null);
-        const suffixH      = has(snapH, "suffix")      ? (snapH.suffix      ?? null) : (residentH.suffix      ?? null);
-
-        family_head_full_name = buildFullName({
-          first_name: first_nameH,
-          middle_name: middle_nameH,
-          last_name: last_nameH,
-          suffix: suffixH,
-        });
-
-        // Barangay label from resident join (snapshot usually holds only the id)
-        family_head_barangay = residentH?.barangays?.name || "Unknown";
-      }
-
-      // Choose a stable room/decamp field (first member)
-=======
         family_head_full_name = buildFullName({
           first_name: first_nameH, middle_name: middle_nameH, last_name: last_nameH, suffix: suffixH,
         });
@@ -1357,24 +1191,15 @@
         family_head_barangay = resolveBarangayName(snapH.barangay_of_origin, residentJoinBrgy);
       }
 
->>>>>>> 01e33ce0
       const first = members[0] || {};
       response.push({
         id: familyHeadId,
         disaster_evacuation_event_id: eventId,
         family_head_full_name,
-<<<<<<< HEAD
-        barangay: family_head_barangay,
-        total_individuals: members.length,
-        room_name: first?.ec_rooms?.room_name || "Unknown",
-        decampment_timestamp: first?.decampment_timestamp || null,
-
-=======
         barangay: family_head_barangay, // <-- now snapshot-first
         total_individuals: members.length,
         room_name: first?.ec_rooms?.room_name || "Unknown",
         decampment_timestamp: first?.decampment_timestamp || null,
->>>>>>> 01e33ce0
         view_family: {
           evacuation_center_name: first?.ec_rooms?.evacuation_centers?.name || "Unknown",
           head_of_family: family_head_full_name,
@@ -1382,11 +1207,7 @@
           summary_per_family: summary,
         },
         list_of_family_members: {
-<<<<<<< HEAD
-          family_members: familyMembers.map(({ _snap, _resident, ...pub }) => pub), // strip internals
-=======
           family_members: familyMembers.map(({ _snap, _resident, ...pub }) => pub),
->>>>>>> 01e33ce0
         },
       });
     }
@@ -1397,7 +1218,6 @@
     return next(new ApiError("Internal server error", 500));
   }
 };
-
 
 /**
  * @desc Get evacuee demographic statistics by disaster evacuation event ID
@@ -1471,11 +1291,7 @@
   }
 
   try {
-<<<<<<< HEAD
-    // 1) Event + related disaster + EC (pull capacity here to avoid extra query)
-=======
     // 1) Event + related disaster + EC (also return event start/end dates!)
->>>>>>> 01e33ce0
     const { data: eventData, error: eventError } = await supabase
       .from("disaster_evacuation_event")
       .select(`
@@ -1487,13 +1303,7 @@
           disaster_name,
           disaster_start_date,
           disaster_end_date,
-<<<<<<< HEAD
-          disaster_types (
-            id, name
-          )
-=======
           disaster_types ( id, name )
->>>>>>> 01e33ce0
         ),
         evacuation_centers (
           id,
@@ -1504,11 +1314,7 @@
         )
       `)
       .eq("id", disasterEvacuationEventId)
-<<<<<<< HEAD
-      .maybeSingle(); // ← no error if not found
-=======
       .maybeSingle();
->>>>>>> 01e33ce0
 
     if (eventError) {
       console.error("[ERROR] fetching event:", eventError);
@@ -1539,11 +1345,7 @@
       evacuation_center_capacity: ec?.total_capacity ?? 0,
     };
 
-<<<<<<< HEAD
-    // 3) Respond with null/“Unknown” fallbacks instead of 500s
-=======
     // 3) Respond (now includes a canonical evacuation_event block)
->>>>>>> 01e33ce0
     return res.status(200).json({
       evacuation_event: {
         id: eventData.id,
@@ -1573,15 +1375,6 @@
   }
 };
 
-<<<<<<< HEAD
-
-/**
- * @desc Get all rooms for the evacuation center tied to a disaster evacuation event
- * @route GET /api/v1/evacuees/:disasterEvacuationEventId/rooms
- * @access Public
- */
-=======
->>>>>>> 01e33ce0
 exports.getAllRoomsForDisasterEvacuationEventId = async (req, res, next) => {
   const { disasterEvacuationEventId } = req.params;
   const onlyAvailable = String(req.query.only_available || "1") !== "0"; // default: only rooms with space
