// evacuees.event-evacuees-information.controller.js

const { supabase } = require('../config/supabase');
<<<<<<< HEAD
const { validateId } = require('../utils/validateInput');
=======
>>>>>>> fa31c8da
const logger = require('../utils/logger');

class ApiError extends Error {
  constructor(message, statusCode = 500) {
    super(message);
    this.name = 'ApiError';
    this.statusCode = statusCode;
  }
}

// --- Helper: build full name safely (first [middle] last [suffix]) ---
function buildFullName({ first_name, middle_name, last_name, suffix }) {
  const parts = [
    first_name?.trim(),
    middle_name?.trim(),
    last_name?.trim(),
    suffix?.trim(),
  ].filter(Boolean);
  return parts.join(" ");
}

/**
 * @desc Get detailed evacuee data by disaster evacuation event ID (event-scoped)
 * @route GET /api/v1/evacuees/:disasterEvacuationEventId/evacuees-information
 * @access Private (Camp Manager only)
 */
exports.getEvacueesInformationbyDisasterEvacuationEventId = async (req, res, next) => {
<<<<<<< HEAD
  // Validate the disaster evacuation event ID parameter
  const rawId = req.params.disasterEvacuationEventId ?? req.params.id;
  const idValidation = validateId(rawId, 'integer');

  if (!idValidation.isValid) {
    logger.warn('Invalid disaster evacuation event ID provided for evacuees information', {
      path: req.path,
      providedId: rawId,
      error: idValidation.error,
      ip: req.ip
    });
    return next(new ApiError(idValidation.error, 400));
=======
  const eventId = Number(req.params.disasterEvacuationEventId ?? req.params.id);
  if (!Number.isFinite(eventId)) {
    logger.warn('[evacuees-information] Invalid disaster evacuation event id', { param: req.params.disasterEvacuationEventId ?? req.params.id });
    return next(new ApiError('Invalid disaster evacuation event id.', 400));
>>>>>>> fa31c8da
  }

  const eventId = idValidation.sanitized;

  logger.info('Fetching evacuees information for disaster evacuation event', {
    disasterEvacuationEventId: eventId,
    path: req.path,
    ip: req.ip
  });

  const parseJsonMaybe = (v) => {
    if (v == null) return null;
    if (typeof v === 'object') return v;
    if (typeof v === 'string') { try { return JSON.parse(v); } catch { return null; } }
    return null;
  };
  const has = (obj, key) => obj != null && Object.prototype.hasOwnProperty.call(obj, key);

  const buildFullName = ({ first_name, middle_name, last_name, suffix }) => {
    const parts = [first_name, middle_name, last_name].filter(Boolean);
    const full = parts.join(' ');
    return suffix ? `${full} ${suffix}` : full;
  };

  // Prefer snapshot barangay_of_origin; if it's a number, map id->name from barangays
  const resolveBarangayNameFactory = (barangayNameById) => (snapValue, residentJoinName) => {
    if (snapValue !== undefined && snapValue !== null) {
      const num = Number(snapValue);
      if (Number.isFinite(num)) {
        return barangayNameById.get(num) || residentJoinName || 'Unknown';
      }
      if (typeof snapValue === 'string' && snapValue.trim() !== '') {
        return snapValue.trim(); // legacy free-text label
      }
    }
    return residentJoinName || 'Unknown';
  };

<<<<<<< HEAD
try {
// --- Fallback: get the event's EC name (works for Private House too)
let fallbackEventLocationName = null;

try {
  const { data: eventRow, error: evtErr } = await supabase
    .from('disaster_evacuation_event')       // your table name
    .select(`
      id,
      evacuation_center_id,
      evacuation_centers:evacuation_center_id (
        id,
        name,
        category
      )
    `)
    .eq('id', eventId)
    .maybeSingle();

  if (evtErr) {
    logger.warn('Event fetch failed', {
      disasterEvacuationEventId: eventId,
      error: evtErr
    });
  }
  logger.debug('Event row fetched', {
    disasterEvacuationEventId: eventId,
    hasEvacuationCenter: !!eventRow?.evacuation_centers
  });

  // Primary: name from joined center
  fallbackEventLocationName = eventRow?.evacuation_centers?.name ?? null;

  // Safety net: direct fetch by id if the join didn't hydrate
  if (!fallbackEventLocationName && eventRow?.evacuation_center_id) {
    const { data: ecRow, error: ecErr } = await supabase
      .from('evacuation_centers')
      .select('id, name, category')
      .eq('id', eventRow.evacuation_center_id)
      .maybeSingle();

    if (ecErr) {
      logger.warn('Evacuation center fetch by id failed', {
        evacuationCenterId: eventRow.evacuation_center_id,
        error: ecErr
      });
    }
    logger.debug('Evacuation center row fetched', {
      evacuationCenterId: eventRow.evacuation_center_id,
      centerName: ecRow?.name
    });

    fallbackEventLocationName = ecRow?.name ?? null;
  }

  logger.debug('Fallback event location name determined', {
    disasterEvacuationEventId: eventId,
    locationName: fallbackEventLocationName
  });
} catch (e) {
  logger.warn('Could not fetch event location name', {
    disasterEvacuationEventId: eventId,
    error: e.message
  });
}
=======
  try {
    // --- Fallback: get the event's EC name (works for Private House too)
    let fallbackEventLocationName = null;

    try {
      const { data: eventRow, error: evtErr } = await supabase
        .from('disaster_evacuation_event')
        .select(`
          id,
          evacuation_center_id,
          evacuation_centers:evacuation_center_id (
            id,
            name,
            category
          )
        `)
        .eq('id', eventId)
        .maybeSingle();

      if (evtErr) logger.warn('[evacuees-information] fetching event failed', { eventId, error: evtErr.message, details: evtErr });
      logger.debug('[evacuees-information] eventRow', { eventRow });

      // Primary: name from joined center
      fallbackEventLocationName = eventRow?.evacuation_centers?.name ?? null;

      // Safety net: direct fetch by id if the join didn't hydrate
      if (!fallbackEventLocationName && eventRow?.evacuation_center_id) {
        const { data: ecRow, error: ecErr } = await supabase
          .from('evacuation_centers')
          .select('id, name, category')
          .eq('id', eventRow.evacuation_center_id)
          .maybeSingle();
>>>>>>> fa31c8da

        if (ecErr) logger.warn('[evacuees-information] fetching EC by id failed', { ecId: eventRow.evacuation_center_id, error: ecErr.message, details: ecErr });
        logger.debug('[evacuees-information] ecRow', { ecRow });

        fallbackEventLocationName = ecRow?.name ?? null;
      }

      logger.debug('[evacuees-information] fallbackEventLocationName', { fallbackEventLocationName });
    } catch (e) {
      logger.warn('[evacuees-information] could not fetch event location name', { error: e.message, stack: e.stack });
    }

    // 0) vulnerability type names
    const { data: vulnTypes, error: vulnTypesErr } = await supabase
      .from('vulnerability_types')
      .select('id, name');
<<<<<<< HEAD
    if (vulnTypesErr) {
      logger.warn('Failed to fetch vulnerability types', {
        disasterEvacuationEventId: eventId,
        error: vulnTypesErr
      });
    }
=======
    if (vulnTypesErr) logger.warn('[evacuees-information] fetching vulnerability_types failed', { error: vulnTypesErr.message, details: vulnTypesErr });
>>>>>>> fa31c8da
    const vulnNameById = new Map((vulnTypes || []).map((v) => [Number(v.id), v.name]));

    // 0.1) barangay id -> name map (for snapshot numeric values)
    const { data: brgyRows, error: brgyErr } = await supabase
      .from('barangays')
      .select('id, name');
<<<<<<< HEAD
    if (brgyErr) {
      logger.warn('Failed to fetch barangays', {
        disasterEvacuationEventId: eventId,
        error: brgyErr
      });
    }
=======
    if (brgyErr) logger.warn('[evacuees-information] fetching barangays failed', { error: brgyErr.message, details: brgyErr });
>>>>>>> fa31c8da
    const barangayNameById = new Map((brgyRows || []).map((b) => [Number(b.id), b.name]));
    const resolveBarangayName = resolveBarangayNameFactory(barangayNameById);

    // 1) registrations for this event (include resident + barangay join via FK)
    const { data: registrations, error: regError } = await supabase
      .from('evacuation_registrations')
      .select(`
        id,
        evacuee_resident_id,
        disaster_evacuation_event_id,
        family_head_id,
        ec_rooms_id,
        arrival_timestamp,
        decampment_timestamp,
        profile_snapshot,
        vulnerability_type_ids,
        evacuee_residents:evacuee_resident_id (
          id,
          resident_id,
          relationship_to_family_head,
          marital_status,
          educational_attainment,
          school_of_origin,
          occupation,
          purok,
          residents (
            id,
            first_name,
            middle_name,
            last_name,
            suffix,
            birthdate,
            sex,
            barangay_of_origin,
            barangays:barangay_of_origin ( id, name )
          )
        ),
        ec_rooms:ec_rooms_id (
          id,
          room_name,
          evacuation_centers ( name )
        )
      `)
      .eq('disaster_evacuation_event_id', eventId);

    if (regError) {
<<<<<<< HEAD
      logger.error('Failed to fetch evacuation registrations', {
        disasterEvacuationEventId: eventId,
        error: regError,
        path: req.path
      });
      return next(new ApiError('Failed to fetch registrations', 500));
    }
    if (!registrations || registrations.length === 0) {
      logger.info('No registrations found for disaster evacuation event', {
        disasterEvacuationEventId: eventId,
        path: req.path
      });
=======
      logger.error('[evacuees-information] fetching registrations failed', { eventId, error: regError.message, details: regError });
      return next(new ApiError('Failed to fetch registrations', 500));
    }
    if (!registrations || registrations.length === 0) {
      logger.info('[evacuees-information] no registrations found', { eventId });
>>>>>>> fa31c8da
      return res.status(200).json([]);
    }

    logger.info('Registrations fetched successfully', {
      disasterEvacuationEventId: eventId,
      registrationCount: registrations.length,
      path: req.path
    });

    // 2) group by family_head_id
    const familyGroups = new Map();
    for (const r of registrations) {
      const fhId = r.family_head_id ?? null;
      if (!familyGroups.has(fhId)) familyGroups.set(fhId, []);
      familyGroups.get(fhId).push(r);
    }

<<<<<<< HEAD
// --- Bulk fetch services for all visible families in this event ---
const familyHeadIds = Array.from(familyGroups.keys()).filter((x) => Number.isFinite(x));
let servicesByFamilyId = new Map();

if (familyHeadIds.length > 0) {
  const { data: serviceRows, error: svcErr } = await supabase
    .from('services')
    .select('family_id, service_received, created_at') // <-- include created_at
    .in('family_id', familyHeadIds)
    .eq('disaster_evacuation_event_id', eventId)
    .order('created_at', { ascending: false });

  if (svcErr) {
    logger.warn('Failed to fetch services for families', {
      disasterEvacuationEventId: eventId,
      familyHeadIdCount: familyHeadIds.length,
      error: svcErr
    });
  } else {
    servicesByFamilyId = serviceRows.reduce((map, row) => {
      const fid = Number(row.family_id);
      const arr = map.get(fid) || [];
      arr.push({
        service_received: row.service_received,
        created_at: row.created_at,              // <-- keep created_at
      });
      map.set(fid, arr);
      return map;
    }, new Map());
    logger.debug('Services fetched for families', {
      disasterEvacuationEventId: eventId,
      serviceCount: serviceRows?.length || 0,
      familiesWithServices: servicesByFamilyId.size
    });
  }
}
=======
    // --- Bulk fetch services for all visible families in this event ---
    const familyHeadIds = Array.from(familyGroups.keys()).filter((x) => Number.isFinite(x));
    let servicesByFamilyId = new Map();

    if (familyHeadIds.length > 0) {
      const { data: serviceRows, error: svcErr } = await supabase
        .from('services')
        .select('family_id, service_received, created_at')
        .in('family_id', familyHeadIds)
        .eq('disaster_evacuation_event_id', eventId)
        .order('created_at', { ascending: false });

      if (svcErr) {
        logger.warn('[evacuees-information] fetching services failed', { eventId, error: svcErr.message, details: svcErr });
      } else {
        servicesByFamilyId = serviceRows.reduce((map, row) => {
          const fid = Number(row.family_id);
          const arr = map.get(fid) || [];
          arr.push({
            service_received: row.service_received,
            created_at: row.created_at,
          });
          map.set(fid, arr);
          return map;
        }, new Map());
      }
    }
>>>>>>> fa31c8da

    const response = [];

    for (const [familyHeadId, members] of familyGroups.entries()) {
      const summary = {
        total_no_of_male: 0,
        total_no_of_female: 0,
        total_no_of_individuals: members.length,
        total_no_of_family: 1,
        total_no_of_infant: 0,
        total_no_of_children: 0,
        total_no_of_youth: 0,
        total_no_of_adult: 0,
        total_no_of_seniors: 0,
        total_no_of_pwd: 0,
        total_no_of_pregnant: 0,
        total_no_of_lactating_women: 0,
      };

      const familyMembers = members.map((member) => {
        const er = member?.evacuee_residents ?? {};
        const resident = er?.residents ?? {};
        const snap = parseJsonMaybe(member?.profile_snapshot) || {};

        // prefer snapshot fields; fallback to resident
        const first_name  = has(snap, 'first_name')  ? (snap.first_name  ?? null) : (resident.first_name  ?? null);
        const middle_name = has(snap, 'middle_name') ? (snap.middle_name ?? null) : (resident.middle_name ?? null);
        const last_name   = has(snap, 'last_name')   ? (snap.last_name   ?? null) : (resident.last_name   ?? null);
        const suffix      = has(snap, 'suffix')      ? (snap.suffix      ?? null) : (resident.suffix      ?? null);
        const sexVal      = has(snap, 'sex')         ? (snap.sex         ?? 'Unknown') : (resident.sex ?? 'Unknown');
        const birthdate   = has(snap, 'birthdate')   ? (snap.birthdate   ?? null)      : (resident.birthdate ?? null);

        // barangay: prefer snapshot.barangay_of_origin (ID or string), fallback to resident join name
        const barangayFromResident = resident?.barangays?.name || 'Unknown';
        const barangayName = resolveBarangayName(snap.barangay_of_origin, barangayFromResident);

        // age + buckets
        let ageStr = '—';
        if (birthdate) {
          const birth = new Date(birthdate);
          const today = new Date();
          const y = today.getFullYear() - birth.getFullYear();
          const m = today.getMonth() - birth.getMonth();
          const d = today.getDate() - birth.getDate();
          let totalMonths = y * 12 + m - (d < 0 ? 1 : 0);
          totalMonths = Math.max(0, totalMonths);

          if (totalMonths <= 12) {
            ageStr = `${totalMonths} month${totalMonths === 1 ? '' : 's'}`;
            summary.total_no_of_infant++;
          } else {
            const hadBday =
              today.getMonth() > birth.getMonth() ||
              (today.getMonth() === birth.getMonth() && today.getDate() >= birth.getDate());
            const years = hadBday ? y : y - 1;
            const safeYears = Math.max(0, years);
            ageStr = String(safeYears);

            if (safeYears <= 12) summary.total_no_of_children++;
            else if (safeYears <= 17) summary.total_no_of_youth++;
            else if (safeYears <= 59) summary.total_no_of_adult++;
            else summary.total_no_of_seniors++;
          }
        }

        if (sexVal === 'Male') summary.total_no_of_male++;
        else if (sexVal === 'Female') summary.total_no_of_female++;

        // event-scoped vulnerabilities
        let vulnIdsRaw = Array.isArray(member?.vulnerability_type_ids)
          ? member.vulnerability_type_ids
          : parseJsonMaybe(member?.vulnerability_type_ids) || [];
        const vulnIds = (Array.isArray(vulnIdsRaw) ? vulnIdsRaw : [])
          .map((x) => Number(x))
          .filter(Number.isFinite);
        const vulnNames = vulnIds.map((id) => vulnNameById.get(id)).filter(Boolean);

        if (vulnIds.includes(4)) summary.total_no_of_pwd++;
        if (vulnIds.includes(5)) summary.total_no_of_pregnant++;
        if (vulnIds.includes(6)) summary.total_no_of_lactating_women++;

        const memberFullName = buildFullName({ first_name, middle_name, last_name, suffix });
        const relationship =
          has(snap, 'relationship_to_family_head')
            ? (snap.relationship_to_family_head ?? null)
            : (er.relationship_to_family_head ?? null);

        return {
          evacuee_id: member.evacuee_resident_id,
          resident_id: resident.id ?? null,
          full_name: memberFullName || 'Unknown',
          age: ageStr,
          barangay_of_origin: barangayName, // snapshot-first
          sex: sexVal,
          vulnerability_types: vulnNames,
          room_name: member?.ec_rooms?.room_name || 'Unknown',
          arrival_timestamp: member.arrival_timestamp || null,
          relationship_to_family_head: relationship,
          _snap: snap,
          _resident: resident,
        };
      });

      // Head-of-family display
      const headMember =
        familyMembers.find((m) => m.relationship_to_family_head === 'Head') || familyMembers[0];

      let family_head_full_name = 'Unknown';
      let family_head_barangay = 'Unknown';
      if (headMember) {
        const snapH = headMember._snap || {};
        const residentH = headMember._resident || {};

        const first_nameH  = has(snapH, 'first_name')  ? (snapH.first_name  ?? null) : (residentH.first_name  ?? null);
        const middle_nameH = has(snapH, 'middle_name') ? (snapH.middle_name ?? null) : (residentH.middle_name ?? null);
        const last_nameH   = has(snapH, 'last_name')   ? (snapH.last_name   ?? null) : (residentH.last_name   ?? null);
        const suffixH      = has(snapH, 'suffix')      ? (snapH.suffix      ?? null) : (residentH.suffix      ?? null);

        family_head_full_name = buildFullName({
          first_name: first_nameH, middle_name: middle_nameH, last_name: last_nameH, suffix: suffixH,
        });

        const residentJoinBrgy = residentH?.barangays?.name || 'Unknown';
        family_head_barangay = resolveBarangayName(snapH.barangay_of_origin, residentJoinBrgy);
      }

      const first = members[0] || {};
      response.push({
        id: familyHeadId,
        disaster_evacuation_event_id: eventId,
        family_head_full_name,
        barangay: family_head_barangay,
        total_individuals: members.length,
        room_name: first?.ec_rooms?.room_name || 'Unknown',
        decampment_timestamp: first?.decampment_timestamp || null,
        view_family: {
          evacuation_center_name: first?.ec_rooms?.evacuation_centers?.name || fallbackEventLocationName || 'Unknown',
          head_of_family: family_head_full_name,
          decampment: first?.decampment_timestamp || null,
          summary_per_family: summary,
        },
        list_of_family_members: {
          family_members: familyMembers.map(({ _snap, _resident, ...pub }) => pub),
        },
        relief_goods_and_services: servicesByFamilyId.get(Number(familyHeadId)) || [],
      });
    }

<<<<<<< HEAD
    logger.info('Successfully retrieved evacuees information', {
      disasterEvacuationEventId: eventId,
      familyCount: response.length,
      totalIndividuals: response.reduce((sum, fam) => sum + fam.total_individuals, 0),
      path: req.path
    });

    return res.status(200).json(response);
  } catch (error) {
    logger.error('Fatal error in getEvacueesInformationbyDisasterEvacuationEventId', {
      disasterEvacuationEventId: eventId,
      error: error.message,
      stack: error.stack,
      path: req.path
    });
=======
    logger.info('[evacuees-information] returning families', { eventId, families: response.length });
    logger.debug('[evacuees-information] response sample', { firstFamily: response[0] || null });

    return res.status(200).json(response);
  } catch (error) {
    logger.error('[evacuees-information] internal server error', { eventId, error: error.message, stack: error.stack });
>>>>>>> fa31c8da
    return next(new ApiError('Internal server error', 500));
  }
};<|MERGE_RESOLUTION|>--- conflicted
+++ resolved
@@ -1,10 +1,7 @@
 // evacuees.event-evacuees-information.controller.js
 
 const { supabase } = require('../config/supabase');
-<<<<<<< HEAD
 const { validateId } = require('../utils/validateInput');
-=======
->>>>>>> fa31c8da
 const logger = require('../utils/logger');
 
 class ApiError extends Error {
@@ -32,7 +29,6 @@
  * @access Private (Camp Manager only)
  */
 exports.getEvacueesInformationbyDisasterEvacuationEventId = async (req, res, next) => {
-<<<<<<< HEAD
   // Validate the disaster evacuation event ID parameter
   const rawId = req.params.disasterEvacuationEventId ?? req.params.id;
   const idValidation = validateId(rawId, 'integer');
@@ -45,12 +41,6 @@
       ip: req.ip
     });
     return next(new ApiError(idValidation.error, 400));
-=======
-  const eventId = Number(req.params.disasterEvacuationEventId ?? req.params.id);
-  if (!Number.isFinite(eventId)) {
-    logger.warn('[evacuees-information] Invalid disaster evacuation event id', { param: req.params.disasterEvacuationEventId ?? req.params.id });
-    return next(new ApiError('Invalid disaster evacuation event id.', 400));
->>>>>>> fa31c8da
   }
 
   const eventId = idValidation.sanitized;
@@ -89,73 +79,6 @@
     return residentJoinName || 'Unknown';
   };
 
-<<<<<<< HEAD
-try {
-// --- Fallback: get the event's EC name (works for Private House too)
-let fallbackEventLocationName = null;
-
-try {
-  const { data: eventRow, error: evtErr } = await supabase
-    .from('disaster_evacuation_event')       // your table name
-    .select(`
-      id,
-      evacuation_center_id,
-      evacuation_centers:evacuation_center_id (
-        id,
-        name,
-        category
-      )
-    `)
-    .eq('id', eventId)
-    .maybeSingle();
-
-  if (evtErr) {
-    logger.warn('Event fetch failed', {
-      disasterEvacuationEventId: eventId,
-      error: evtErr
-    });
-  }
-  logger.debug('Event row fetched', {
-    disasterEvacuationEventId: eventId,
-    hasEvacuationCenter: !!eventRow?.evacuation_centers
-  });
-
-  // Primary: name from joined center
-  fallbackEventLocationName = eventRow?.evacuation_centers?.name ?? null;
-
-  // Safety net: direct fetch by id if the join didn't hydrate
-  if (!fallbackEventLocationName && eventRow?.evacuation_center_id) {
-    const { data: ecRow, error: ecErr } = await supabase
-      .from('evacuation_centers')
-      .select('id, name, category')
-      .eq('id', eventRow.evacuation_center_id)
-      .maybeSingle();
-
-    if (ecErr) {
-      logger.warn('Evacuation center fetch by id failed', {
-        evacuationCenterId: eventRow.evacuation_center_id,
-        error: ecErr
-      });
-    }
-    logger.debug('Evacuation center row fetched', {
-      evacuationCenterId: eventRow.evacuation_center_id,
-      centerName: ecRow?.name
-    });
-
-    fallbackEventLocationName = ecRow?.name ?? null;
-  }
-
-  logger.debug('Fallback event location name determined', {
-    disasterEvacuationEventId: eventId,
-    locationName: fallbackEventLocationName
-  });
-} catch (e) {
-  logger.warn('Could not fetch event location name', {
-    disasterEvacuationEventId: eventId,
-    error: e.message
-  });
-}
-=======
   try {
     // --- Fallback: get the event's EC name (works for Private House too)
     let fallbackEventLocationName = null;
@@ -175,8 +98,16 @@
         .eq('id', eventId)
         .maybeSingle();
 
-      if (evtErr) logger.warn('[evacuees-information] fetching event failed', { eventId, error: evtErr.message, details: evtErr });
-      logger.debug('[evacuees-information] eventRow', { eventRow });
+  if (evtErr) {
+    logger.warn('Event fetch failed', {
+      disasterEvacuationEventId: eventId,
+      error: evtErr
+    });
+  }
+  logger.debug('Event row fetched', {
+    disasterEvacuationEventId: eventId,
+    hasEvacuationCenter: !!eventRow?.evacuation_centers
+  });
 
       // Primary: name from joined center
       fallbackEventLocationName = eventRow?.evacuation_centers?.name ?? null;
@@ -188,49 +119,56 @@
           .select('id, name, category')
           .eq('id', eventRow.evacuation_center_id)
           .maybeSingle();
->>>>>>> fa31c8da
-
-        if (ecErr) logger.warn('[evacuees-information] fetching EC by id failed', { ecId: eventRow.evacuation_center_id, error: ecErr.message, details: ecErr });
-        logger.debug('[evacuees-information] ecRow', { ecRow });
+
+    if (ecErr) {
+      logger.warn('Evacuation center fetch by id failed', {
+        evacuationCenterId: eventRow.evacuation_center_id,
+        error: ecErr
+      });
+    }
+    logger.debug('Evacuation center row fetched', {
+      evacuationCenterId: eventRow.evacuation_center_id,
+      centerName: ecRow?.name
+    });
 
         fallbackEventLocationName = ecRow?.name ?? null;
       }
 
-      logger.debug('[evacuees-information] fallbackEventLocationName', { fallbackEventLocationName });
-    } catch (e) {
-      logger.warn('[evacuees-information] could not fetch event location name', { error: e.message, stack: e.stack });
-    }
+  logger.debug('Fallback event location name determined', {
+    disasterEvacuationEventId: eventId,
+    locationName: fallbackEventLocationName
+  });
+} catch (e) {
+  logger.warn('Could not fetch event location name', {
+    disasterEvacuationEventId: eventId,
+    error: e.message
+  });
+}
+
+
 
     // 0) vulnerability type names
     const { data: vulnTypes, error: vulnTypesErr } = await supabase
       .from('vulnerability_types')
       .select('id, name');
-<<<<<<< HEAD
     if (vulnTypesErr) {
       logger.warn('Failed to fetch vulnerability types', {
         disasterEvacuationEventId: eventId,
         error: vulnTypesErr
       });
     }
-=======
-    if (vulnTypesErr) logger.warn('[evacuees-information] fetching vulnerability_types failed', { error: vulnTypesErr.message, details: vulnTypesErr });
->>>>>>> fa31c8da
     const vulnNameById = new Map((vulnTypes || []).map((v) => [Number(v.id), v.name]));
 
     // 0.1) barangay id -> name map (for snapshot numeric values)
     const { data: brgyRows, error: brgyErr } = await supabase
       .from('barangays')
       .select('id, name');
-<<<<<<< HEAD
     if (brgyErr) {
       logger.warn('Failed to fetch barangays', {
         disasterEvacuationEventId: eventId,
         error: brgyErr
       });
     }
-=======
-    if (brgyErr) logger.warn('[evacuees-information] fetching barangays failed', { error: brgyErr.message, details: brgyErr });
->>>>>>> fa31c8da
     const barangayNameById = new Map((brgyRows || []).map((b) => [Number(b.id), b.name]));
     const resolveBarangayName = resolveBarangayNameFactory(barangayNameById);
 
@@ -277,7 +215,6 @@
       .eq('disaster_evacuation_event_id', eventId);
 
     if (regError) {
-<<<<<<< HEAD
       logger.error('Failed to fetch evacuation registrations', {
         disasterEvacuationEventId: eventId,
         error: regError,
@@ -290,13 +227,6 @@
         disasterEvacuationEventId: eventId,
         path: req.path
       });
-=======
-      logger.error('[evacuees-information] fetching registrations failed', { eventId, error: regError.message, details: regError });
-      return next(new ApiError('Failed to fetch registrations', 500));
-    }
-    if (!registrations || registrations.length === 0) {
-      logger.info('[evacuees-information] no registrations found', { eventId });
->>>>>>> fa31c8da
       return res.status(200).json([]);
     }
 
@@ -314,18 +244,17 @@
       familyGroups.get(fhId).push(r);
     }
 
-<<<<<<< HEAD
-// --- Bulk fetch services for all visible families in this event ---
-const familyHeadIds = Array.from(familyGroups.keys()).filter((x) => Number.isFinite(x));
-let servicesByFamilyId = new Map();
-
-if (familyHeadIds.length > 0) {
-  const { data: serviceRows, error: svcErr } = await supabase
-    .from('services')
-    .select('family_id, service_received, created_at') // <-- include created_at
-    .in('family_id', familyHeadIds)
-    .eq('disaster_evacuation_event_id', eventId)
-    .order('created_at', { ascending: false });
+    // --- Bulk fetch services for all visible families in this event ---
+    const familyHeadIds = Array.from(familyGroups.keys()).filter((x) => Number.isFinite(x));
+    let servicesByFamilyId = new Map();
+
+    if (familyHeadIds.length > 0) {
+      const { data: serviceRows, error: svcErr } = await supabase
+        .from('services')
+        .select('family_id, service_received, created_at')
+        .in('family_id', familyHeadIds)
+        .eq('disaster_evacuation_event_id', eventId)
+        .order('created_at', { ascending: false });
 
   if (svcErr) {
     logger.warn('Failed to fetch services for families', {
@@ -351,35 +280,6 @@
     });
   }
 }
-=======
-    // --- Bulk fetch services for all visible families in this event ---
-    const familyHeadIds = Array.from(familyGroups.keys()).filter((x) => Number.isFinite(x));
-    let servicesByFamilyId = new Map();
-
-    if (familyHeadIds.length > 0) {
-      const { data: serviceRows, error: svcErr } = await supabase
-        .from('services')
-        .select('family_id, service_received, created_at')
-        .in('family_id', familyHeadIds)
-        .eq('disaster_evacuation_event_id', eventId)
-        .order('created_at', { ascending: false });
-
-      if (svcErr) {
-        logger.warn('[evacuees-information] fetching services failed', { eventId, error: svcErr.message, details: svcErr });
-      } else {
-        servicesByFamilyId = serviceRows.reduce((map, row) => {
-          const fid = Number(row.family_id);
-          const arr = map.get(fid) || [];
-          arr.push({
-            service_received: row.service_received,
-            created_at: row.created_at,
-          });
-          map.set(fid, arr);
-          return map;
-        }, new Map());
-      }
-    }
->>>>>>> fa31c8da
 
     const response = [];
 
@@ -528,7 +428,6 @@
       });
     }
 
-<<<<<<< HEAD
     logger.info('Successfully retrieved evacuees information', {
       disasterEvacuationEventId: eventId,
       familyCount: response.length,
@@ -544,14 +443,6 @@
       stack: error.stack,
       path: req.path
     });
-=======
-    logger.info('[evacuees-information] returning families', { eventId, families: response.length });
-    logger.debug('[evacuees-information] response sample', { firstFamily: response[0] || null });
-
-    return res.status(200).json(response);
-  } catch (error) {
-    logger.error('[evacuees-information] internal server error', { eventId, error: error.message, stack: error.stack });
->>>>>>> fa31c8da
     return next(new ApiError('Internal server error', 500));
   }
 };