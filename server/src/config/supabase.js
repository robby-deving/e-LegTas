--- conflicted
+++ resolved
@@ -11,10 +11,11 @@
 
 const { createClient } = require('@supabase/supabase-js');
 
-<<<<<<< HEAD
 const supabaseUrl = process.env.SUPABASE_URL;
 const supabaseAnonKey = process.env.SUPABASE_ANON_KEY;
+const SUPABASE_SERVICE_ROLE_KEY = process.env.SUPABASE_SERVICE_ROLE_KEY;
 
+// Regular client for general operations
 
 
 // Crucial check: Ensure environment variables are loaded before initializing Supabase client.
@@ -26,14 +27,6 @@
 
 // Create and export the Supabase client instance
 const supabase = createClient(supabaseUrl, supabaseAnonKey);
-=======
-const SUPABASE_URL = process.env.SUPABASE_URL;
-const SUPABASE_ANON_KEY = process.env.SUPABASE_ANON_KEY;
-const SUPABASE_SERVICE_ROLE_KEY = process.env.SUPABASE_SERVICE_ROLE_KEY;
-
-// Regular client for general operations
-const supabase = createClient(SUPABASE_URL, SUPABASE_ANON_KEY);
->>>>>>> 0544a40e
 
 // Admin client for server-side operations (bypasses RLS)
 const supabaseAdmin = createClient(SUPABASE_URL, SUPABASE_SERVICE_ROLE_KEY, {
