--- conflicted
+++ resolved
@@ -1,10 +1,5 @@
 // app.js
 const express = require('express');
-<<<<<<< HEAD
-const app = express();
-
-// middleware, routes, etc...
-=======
 const cors = require('cors');
 const cookieParser = require('cookie-parser');
 const dotenv = require('dotenv');
@@ -61,6 +56,5 @@
     note: 'Use /api/v1/health for versioned endpoint'
   });
 });
->>>>>>> a7ed430a
 
 module.exports = app;