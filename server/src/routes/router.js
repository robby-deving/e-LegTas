--- conflicted
+++ resolved
@@ -47,26 +47,18 @@
 router.use('/dashboard', dashboardRoutes);
 router.use('/evacuees', evacueesRoutes);
 router.use('/barangays', barangayRoutes);
-router.use('/notifications', notificationRoutes);
+
 router.use('/profile', profileRoutes);
 
-<<<<<<< HEAD
-=======
-
-
-
-
-router.use('/reports', reportsRoutes);      
+router.use('/reports', reportsRoutes);
 
 // Role creation route
 router.post(
   '/roles',
   authenticateUser,
-  requireRoleGroup('SYSTEM_ADMIN_GROUP'),
-  requireUserManagementAccess('add'),
+  requirePermission('create_role'),
   createRole
 );
->>>>>>> 77c5a178
 
 // Role routes are handled in role.routes.js
 
