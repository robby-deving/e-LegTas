// evacuees.route.js

const express = require('express');
const { 
  registerEvacuee,
  getAllBarangays,
  transferHead,
  updateEvacuee,
  getEvacueesInformationbyDisasterEvacuationEventId,
  getEvacueeStatisticsByDisasterEvacuationEventId,
  getDisasterEvacuationDetails,
  getAllRoomsForDisasterEvacuationEventId,
  getEvacueeDetailsForEdit
} = require('../controllers/evacuee.controller');
const { searchEvacueeByName, searchFamilyHeads } = require('../controllers/evacueeSearch.controller');
<<<<<<< HEAD
const { decampFamily } = require('../controllers/decamp.controller');
=======
const { authenticateUser, requirePermission } = require('../middleware');
const {
  decampFamily,
  undecampedCountInEvent,
  decampAllFamiliesInEvent,
  endEvacuationOperation,
} = require('../controllers/decamp.controller');

>>>>>>> 01e33ce0

// Create an Express Router instance
const router = express.Router();

// --- Evacuee Registration API Routes ---

// Search evacuee by name
// Example: GET /api/v1/evacuees/search?name=Juan
// @desc Search for evacuee by name
// @route GET /api/v1/evacuees/search?name={name}
// @access Private (requires view_evacuee_information permission)
router.get('/search', authenticateUser, requirePermission('view_evacuee_information'), searchEvacueeByName);

// Search all the family head
// @desc Search family heads used in this disaster event (by name, optional ?q=)
// @route GET /api/v1/evacuees/:disasterEvacuationEventId/family-heads?q=John
// @access Private (requires view_family_information permission)
router.get('/:disasterEvacuationEventId/family-heads', authenticateUser, requirePermission('view_family_information'), searchFamilyHeads);

// Register a new evacuee with vulnerability data
// Example: POST /api/v1/evacuees with JSON body
// @desc Register a new evacuee
// @route POST /api/v1/evacuees
// @access Private (requires create_family_information permission)
router.post('/', authenticateUser, requirePermission('create_family_information'), registerEvacuee);
// Route to get all barangays
// Example: GET /api/v1/barangays
// @desc Get all barangays
// @route GET /api/v1/barangays
// @access Public
router.get('/barangays', getAllBarangays);

// Transfer the head of a family (within a specific disaster event)
// @desc Transfer family head within a disaster event
// @route POST /api/v1/evacuees/:disasterEvacuationEventId/transfer-head
// @access Private (requires update_family_information permission)
router.post('/:disasterEvacuationEventId/transfer-head', authenticateUser, requirePermission('update_family_information'), transferHead);

// Decamp a whole family for a specific event
router.post('/:disasterEvacuationEventId/families/:familyHeadId/decamp', decampFamily);

// Count currently active (undecamped) families in this event
router.get(
  '/:disasterEvacuationEventId/undecamped-count',
  authenticateUser,
  undecampedCountInEvent
);

// Decamp all active families using a chosen timestamp
router.post(
  '/:disasterEvacuationEventId/decamp-all',
  authenticateUser,
  decampAllFamiliesInEvent
);

// Mark the event as ended (sets evacuation_end_date)
router.post(
  '/:disasterEvacuationEventId/end',
  authenticateUser,
  endEvacuationOperation
);

// Decamp a whole family for a specific event
router.post('/:disasterEvacuationEventId/families/:familyHeadId/decamp', decampFamily);

// Update an evacuee's details by ID
// Example: PUT /api/v1/evacuees/123
// @desc Update an evacuee's details
// @route PUT /api/v1/evacuees/:id
// @access Private (requires update_family_information permission)
router.put('/:id', authenticateUser, requirePermission('update_family_information'), updateEvacuee);

// Get detailed evacuee data filtered by disaster evacuation event ID
// Example: GET /api/v1/evacuees/:disasterEvacuationEventId/evacuees-information
// @desc Get detailed evacuee data by disaster evacuation event ID, includes summary, room details, and full list of evacuees
// @route GET /api/v1/evacuees/:disasterEvacuationEventId/evacuees-information
// @access Private (requires view_family_information permission)
router.get('/:disasterEvacuationEventId/evacuees-information', authenticateUser, requirePermission('view_family_information'), getEvacueesInformationbyDisasterEvacuationEventId);


// @desc Get evacuee demographic statistics by disaster evacuation event ID
// @route GET /api/v1/evacuees/:disasterEvacuationEventId/evacuee-statistics
// @access Public
router.get('/:disasterEvacuationEventId/evacuee-statistics', authenticateUser, requirePermission('view_evacuee_information'), getEvacueeStatisticsByDisasterEvacuationEventId);

// @desc Get disaster and evacuation center information for a given disaster evacuation event
// @route GET /api/v1/evacuees/:disasterEvacuationEventId/details
// @access Public
router.get('/:disasterEvacuationEventId/details', getDisasterEvacuationDetails);

// Get evacuation center rooms for a disaster evacuation event
// Example: GET /api/v1/evacuees/:disasterEvacuationEventId/rooms
// @desc Get all rooms (id + name) for the evacuation center tied to the given disaster_evacuation_event_id
// @route GET /api/v1/evacuees/:disasterEvacuationEventId/rooms
// @access Public
router.get('/:disasterEvacuationEventId/rooms', getAllRoomsForDisasterEvacuationEventId);

// Get full evacuee details for editing (includes resident info, evacuee info, registration, and vulnerabilities)
// Example: GET /api/v1/evacuees/:disasterEvacuationEventId/:evacueeResidentId/edit
// @desc Fetch all the details needed to prefill the edit evacuee modal for a given disaster evacuation event and evacuee
// @route GET /api/v1/evacuees/:disasterEvacuationEventId/:evacueeResidentId/edit
// @access Private (requires view_evacuee_information permission)
router.get( '/:disasterEvacuationEventId/:evacueeResidentId/edit', authenticateUser, requirePermission('view_evacuee_information'), getEvacueeDetailsForEdit );

// Export the router
module.exports = router;<|MERGE_RESOLUTION|>--- conflicted
+++ resolved
@@ -13,9 +13,6 @@
   getEvacueeDetailsForEdit
 } = require('../controllers/evacuee.controller');
 const { searchEvacueeByName, searchFamilyHeads } = require('../controllers/evacueeSearch.controller');
-<<<<<<< HEAD
-const { decampFamily } = require('../controllers/decamp.controller');
-=======
 const { authenticateUser, requirePermission } = require('../middleware');
 const {
   decampFamily,
@@ -24,7 +21,6 @@
   endEvacuationOperation,
 } = require('../controllers/decamp.controller');
 
->>>>>>> 01e33ce0
 
 // Create an Express Router instance
 const router = express.Router();
@@ -87,8 +83,6 @@
   endEvacuationOperation
 );
 
-// Decamp a whole family for a specific event
-router.post('/:disasterEvacuationEventId/families/:familyHeadId/decamp', decampFamily);
 
 // Update an evacuee's details by ID
 // Example: PUT /api/v1/evacuees/123
